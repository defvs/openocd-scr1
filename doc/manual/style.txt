--- conflicted
+++ resolved
@@ -72,11 +72,6 @@
 - use underline characters between consecutive words in identifiers
   (e.g. @c more_than_one_word).
 
-@bug Naming Rules "typedef names must end with the '_t' suffix"
-requirement is in contradiction with the requirements of the standard
-[POSIX](http://pubs.opengroup.org/onlinepubs/9699919799/functions/V2_chap02.html),
-[Reserved Names](http://www.gnu.org/software/libc/manual/html_node/Reserved-Names.html).
-
 @section style_include_guards Include Guards
 
 Every header file should have a unique include guard to prevent multiple
@@ -86,17 +81,16 @@
 
 For the header file src/helper/jim-nvp.h, the include guard would look like
 this:
-*/
-
-/// @code
-/// #ifndef OPENOCD_HELPER_JIM_NVP_H
-/// #define OPENOCD_HELPER_JIM_NVP_H
-///
-/// /* Your code here. */
-///
-/// #endif /* OPENOCD_HELPER_JIM_NVP_H */
-/// @endcode
-/*
+
+@code
+#ifndef OPENOCD_HELPER_JIM_NVP_H
+#define OPENOCD_HELPER_JIM_NVP_H
+
+/* Your code here. */
+
+#endif /* OPENOCD_HELPER_JIM_NVP_H */
+@endcode
+
 @section stylec99 C99 Rules
 
 - inline functions
@@ -118,18 +112,6 @@
 
 @section stylefunc Functions
 
-<<<<<<< HEAD
-- static inline functions should be prefered over macros:
-*/
-
-/// @code
-/// /** do NOT define macro-like functions like this... */
-/// #define CUBE(x) ((x) * (x) * (x))
-/// /** instead, define the same expression using a C99 inline function */
-/// static inline int cube(int x) { return x * x * x; }
-/// @endcode
-/**
-=======
 - static inline functions should be preferred over macros:
 @code
 /** do NOT define macro-like functions like this... */
@@ -137,37 +119,33 @@
 /** instead, define the same expression using a C99 inline function */
 static inline int cube(int x) { return x * x * x; }
 @endcode
->>>>>>> 983a07be
 - Functions should be declared static unless required by other modules
   - define static functions before first usage to avoid forward declarations.
 - Functions should have no space between its name and its parameter list:
-*/
-/// @code
-/// int f(int x1, int x2)
-/// {
-/// 	...
-/// 	int y = f(x1, x2 - x1);
-/// 	...
-/// }
-/// @endcode
-/**
+@code
+int f(int x1, int x2)
+{
+	...
+	int y = f(x1, x2 - x1);
+	...
+}
+@endcode
 - Separate assignment and logical test statements.  In other words, you
 should write statements like the following:
-*/
-/// @code
-/// // separate statements should be preferred
-/// result = foo();
-/// if (ERROR_OK != result)
-/// 	...
-/// @endcode
-/** More directly, do @b not combine these kinds of statements:
-*/
-/// @code
-/// // Combined statements should be avoided
-/// if (ERROR_OK != (result = foo()))
-/// 	return result;
-/// @endcode
-
+@code
+// separate statements should be preferred
+result = foo();
+if (ERROR_OK != result)
+	...
+@endcode
+More directly, do @b not combine these kinds of statements:
+@code
+// Combined statements should be avoided
+if (ERROR_OK != (result = foo()))
+	return result;
+@endcode
+
+ */
 /** @page styledoxygen Doxygen Style Guide
 
 The following sections provide guidelines for OpenOCD developers
@@ -185,27 +163,8 @@
 
 -# use @c /// to for one-line documentation of instances.
 -# for documentation requiring multiple lines, use a "block" style:
-*/
-/// @verbatim
-/// /**
-///  * @brief First sentence is short description.  Remaining text becomes
-///  * the full description block, where "empty" lines start new paragraphs.
-///  *
-///  * One can make text appear in @a italics, @b bold, @c monospace, or
-///  * in blocks such as the one in which this example appears in the Style
-///  * Guide.  See the Doxygen Manual for the full list of commands.
-///  *
-///  * @param foo For a function, describe the parameters (e.g. @a foo).
-///  * @returns The value(s) returned, or possible error conditions.
-///  */
-/// @endverbatim
+@verbatim
 /**
-<<<<<<< HEAD
-  -# The block should start on the line following the opening @c \/\*\*.
-  -# The end of the block, \f$\*\/\f$, should also be on its own line.
-  -# Every line in the block should have a @c '*' in-line with its start:
-    - A leading space is required to align the @c '*' with the @c \/\*\* line.
-=======
  * @brief First sentence is short description.  Remaining text becomes
  * the full description block, where "empty" lines start new paragraphs.
  *
@@ -221,7 +180,6 @@
   -# The end of the block, @c *&zwj;/, should also be on its own line.
   -# Every line in the block should have a @c '*' in-line with its start:
     - A leading space is required to align the @c '*' with the @c /\** line.
->>>>>>> 983a07be
     - A single "empty" line should separate the function documentation
       from the block of parameter and return value descriptions.
     - Except to separate paragraphs of documentation, other extra
@@ -230,7 +188,7 @@
 -# If the total line length will be less than 72-80 columns, then
   - The @c /**< form can be used on the same line.
   - This style should be used sparingly; the best use is for fields:
-    @code int field; /\**< field description *\/ @endcode
+    @code int field; /**< field description */ @endcode
 
 @section styledoxyall Doxygen Style Guide
 
@@ -280,20 +238,19 @@
     which contains a reference back to itself.
 -# The \@file and \@page commands should begin on the same line as
    the start of the Doxygen comment:
-*/
-/// @verbatim
-/// /** @page pagename Page Title
-/// 
-/// Documentation for the page.
-/// 
-///  */
-/// /** @file
-/// 
-/// This file contains the @ref pagename page.
-/// 
-///  */
-/// @endverbatim
-/**
+@verbatim
+/** @page pagename Page Title
+
+Documentation for the page.
+
+ */
+/** @file
+
+This file contains the @ref pagename page.
+
+ */
+@endverbatim
+
 For an example, the Doxygen source for this Style Guide can be found in
 @c doc/manual/style.txt, alongside other parts of The Manual.
 
