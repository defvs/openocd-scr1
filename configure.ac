AC_PREREQ(2.64)
AC_INIT([openocd], [0.10.0],
  [OpenOCD Mailing List <openocd-devel@lists.sourceforge.net>])
AC_CONFIG_SRCDIR([src/openocd.c])

m4_include([config_subdir.m4])dnl

# check for makeinfo before calling AM_INIT_AUTOMAKE
AC_CHECK_PROG([MAKEINFO], [makeinfo], [makeinfo])
AS_IF([test "x$MAKEINFO" = "x"], [
  MAKEINFO='echo makeinfo missing; true'
  AC_MSG_WARN([Info documentation will not be built.])
])
AC_SUBST([MAKEINFO])

AM_INIT_AUTOMAKE([-Wall -Wno-portability dist-bzip2 dist-zip subdir-objects])

AC_CONFIG_HEADERS([config.h])
AH_BOTTOM([
#include <helper/system.h>
#include <helper/types.h>
#include <helper/replacements.h>
])

AC_LANG_C
AC_PROG_CC
AC_PROG_CC_C99
AM_PROG_CC_C_O
AC_PROG_RANLIB
PKG_PROG_PKG_CONFIG([0.23])

dnl disable checks for C++, Fortran and GNU Java Compiler
m4_defun([_LT_AC_LANG_CXX_CONFIG], [:])
m4_defun([_LT_AC_LANG_F77_CONFIG], [:])
m4_defun([_LT_AC_LANG_GCJ_CONFIG], [:])
AC_DISABLE_SHARED
AC_PROG_LIBTOOL
AC_SUBST([LIBTOOL_DEPS])

dnl configure checks required for Jim files (these are obsolete w/ C99)
AC_C_CONST
AC_TYPE_LONG_LONG_INT

AC_SEARCH_LIBS([ioperm], [ioperm])
AC_SEARCH_LIBS([dlopen], [dl])

AC_CHECK_HEADERS([sys/socket.h])
AC_CHECK_HEADERS([elf.h])
AC_CHECK_HEADERS([dirent.h])
AC_CHECK_HEADERS([fcntl.h])
AC_CHECK_HEADERS([malloc.h])
AC_CHECK_HEADERS([netdb.h])
AC_CHECK_HEADERS([poll.h])
AC_CHECK_HEADERS([pthread.h])
AC_CHECK_HEADERS([strings.h])
AC_CHECK_HEADERS([sys/ioctl.h])
AC_CHECK_HEADERS([sys/param.h])
AC_CHECK_HEADERS([sys/select.h])
AC_CHECK_HEADERS([sys/stat.h])
AC_CHECK_HEADERS([sys/sysctl.h])
AC_CHECK_HEADERS([sys/time.h])
AC_CHECK_HEADERS([sys/types.h])
AC_CHECK_HEADERS([unistd.h])
AC_CHECK_HEADERS([arpa/inet.h ifaddrs.h netinet/in.h netinet/tcp.h net/if.h], [], [], [dnl
#include <stdio.h>
#ifdef STDC_HEADERS
# include <stdlib.h>
# include <stddef.h>
#else
# ifdef HAVE_STDLIB_H
#  include <stdlib.h>
# endif
#endif
#ifdef HAVE_SYS_SOCKET_H
# include <sys/socket.h>
#endif
])

AC_HEADER_ASSERT
AC_HEADER_STDBOOL
AC_HEADER_TIME

AC_C_BIGENDIAN

AC_CHECK_FUNCS([strndup])
AC_CHECK_FUNCS([strnlen])
AC_CHECK_FUNCS([gettimeofday])
AC_CHECK_FUNCS([usleep])
AC_CHECK_FUNCS([vasprintf])
AC_CHECK_FUNCS([realpath])

# guess-rev.sh only exists in the repository, not in the released archives
AC_MSG_CHECKING([whether to build a release])
AS_IF([test -x "$srcdir/guess-rev.sh"], [
  build_release=no
], [
  build_release=yes
])
AC_MSG_RESULT([$build_release])

# Adapter drivers
# 1st column -- configure option
# 2nd column -- description
# 3rd column -- symbol used for both config.h and automake
m4_define([ADAPTER_ARG], [m4_argn([1], $1)])
m4_define([ADAPTER_DESC], [m4_argn([2], $1)])
m4_define([ADAPTER_SYM], [m4_argn([3], $1)])
m4_define([ADAPTER_VAR], [enable_[]ADAPTER_ARG($1)])
m4_define([ADAPTER_OPT], [m4_translit(ADAPTER_ARG($1), [_], [-])])

m4_define([USB1_ADAPTERS],
	[[[ftdi], [MPSSE mode of FTDI based devices], [FTDI]],
	[[stlink], [ST-Link JTAG Programmer], [HLADAPTER_STLINK]],
	[[ti_icdi], [TI ICDI JTAG Programmer], [HLADAPTER_ICDI]],
	[[ulink], [Keil ULINK JTAG Programmer], [ULINK]],
	[[usb_blaster_2], [Altera USB-Blaster II Compatible], [USB_BLASTER_2]],
	[[vsllink], [Versaloon-Link JTAG Programmer], [VSLLINK]]])

m4_define([USB_ADAPTERS],
	[[[osbdm], [OSBDM (JTAG only) Programmer], [OSBDM]],
	[[opendous], [eStick/opendous JTAG Programmer], [OPENDOUS]],
	[[aice], [Andes JTAG Programmer], [AICE]]])

m4_define([USB0_ADAPTERS],
	[[[usbprog], [USBProg JTAG Programmer], [USBPROG]],
	[[rlink], [Raisonance RLink JTAG Programmer], [RLINK]],
	[[armjtagew], [Olimex ARM-JTAG-EW Programmer], [ARMJTAGEW]]])

m4_define([HIDAPI_ADAPTERS],
	[[[cmsis_dap], [CMSIS-DAP Compliant Debugger], [CMSIS_DAP]]])

m4_define([LIBFTDI_ADAPTERS],
	[[[usb_blaster], [Altera USB-Blaster Compatible], [USB_BLASTER]],
	[[presto], [ASIX Presto Adapter], [PRESTO]],
	[[openjtag], [OpenJTAG Adapter], [OPENJTAG]]])

m4_define([LIBJAYLINK_ADAPTERS],
	[[[jlink], [SEGGER J-Link Programmer], [JLINK]]])


AC_ARG_ENABLE([doxygen-html],
  AS_HELP_STRING([--disable-doxygen-html],
    [Disable building Doxygen manual as HTML.]),
  [doxygen_as_html=$enableval], [doxygen_as_html=yes])
AC_SUBST([doxygen_as_html])
AC_MSG_CHECKING([whether to build Doxygen as HTML])
AC_MSG_RESULT([$doxygen_as_html])

AC_ARG_ENABLE([doxygen-pdf],
  AS_HELP_STRING([--enable-doxygen-pdf],
    [Enable building Doxygen manual as PDF.]),
  [doxygen_as_pdf=$enableval], [doxygen_as_pdf=no])
AC_SUBST([doxygen_as_pdf])
AC_MSG_CHECKING([whether to build Doxygen as PDF])
AC_MSG_RESULT([$doxygen_as_pdf])

AC_ARG_ENABLE([gccwarnings],
  AS_HELP_STRING([--disable-gccwarnings], [Disable compiler warnings]),
  [gcc_warnings=$enableval], [gcc_warnings=yes])

AC_ARG_ENABLE([wextra],
  AS_HELP_STRING([--disable-wextra], [Disable extra compiler warnings]),
  [gcc_wextra=$enableval], [gcc_wextra=$gcc_warnings])

AC_ARG_ENABLE([werror],
  AS_HELP_STRING([--disable-werror], [Do not treat warnings as errors]),
  [gcc_werror=$enableval], [gcc_werror=$gcc_warnings])

# set default verbose options, overridden by following options
debug_jtag_io=no
debug_usb_io=no
debug_usb_comms=no

AC_ARG_ENABLE([verbose],
  AS_HELP_STRING([--enable-verbose],
      [Enable verbose JTAG I/O messages (for debugging).]),
  [
  debug_jtag_io=$enableval
  debug_usb_io=$enableval
  debug_usb_comms=$enableval
  ], [])

AC_ARG_ENABLE([verbose_jtag_io],
  AS_HELP_STRING([--enable-verbose-jtag-io],
      [Enable verbose JTAG I/O messages (for debugging).]),
  [debug_jtag_io=$enableval], [])

AC_ARG_ENABLE([verbose_usb_io],
  AS_HELP_STRING([--enable-verbose-usb-io],
      [Enable verbose USB I/O messages (for debugging)]),
  [debug_usb_io=$enableval], [])

AC_ARG_ENABLE([verbose_usb_comms],
  AS_HELP_STRING([--enable-verbose-usb-comms],
      [Enable verbose USB communication messages (for debugging)]),
  [debug_usb_comms=$enableval], [])

AC_MSG_CHECKING([whether to enable verbose JTAG I/O messages]);
AC_MSG_RESULT([$debug_jtag_io])
AS_IF([test "x$debug_jtag_io" = "xyes"], [
  AC_DEFINE([_DEBUG_JTAG_IO_],[1], [Print verbose JTAG I/O messages])
])

AC_MSG_CHECKING([whether to enable verbose USB I/O messages]);
AC_MSG_RESULT([$debug_usb_io])
AS_IF([test "x$debug_usb_io" = "xyes"], [
  AC_DEFINE([_DEBUG_USB_IO_],[1], [Print verbose USB I/O messages])
])

AC_MSG_CHECKING([whether to enable verbose USB communication messages]);
AC_MSG_RESULT([$debug_usb_comms])
AS_IF([test "x$debug_usb_comms" = "xyes"], [
  AC_DEFINE([_DEBUG_USB_COMMS_],[1], [Print verbose USB communication messages])
])

debug_malloc=no
AC_ARG_ENABLE([malloc_logging],
  AS_HELP_STRING([--enable-malloc-logging],
      [Include free space in logging messages (requires malloc.h).]),
  [debug_malloc=$enableval], [])

AC_MSG_CHECKING([whether to enable malloc free space logging]);
AC_MSG_RESULT([$debug_malloc])
AS_IF([test "x$debug_malloc" = "xyes"], [
  AC_DEFINE([_DEBUG_FREE_SPACE_],[1], [Include malloc free space in logging])
])

AC_ARG_ENABLE([dummy],
  AS_HELP_STRING([--enable-dummy], [Enable building the dummy port driver]),
  [build_dummy=$enableval], [build_dummy=no])

m4_define([AC_ARG_ADAPTERS], [
  m4_foreach([adapter], [$1],
	[AC_ARG_ENABLE(ADAPTER_OPT([adapter]),
		AS_HELP_STRING([--enable-ADAPTER_OPT([adapter])],
			[Enable building support for the ]ADAPTER_DESC([adapter])[ (default is $2)]),
		[], [ADAPTER_VAR([adapter])=$2])
  ])
])

AC_ARG_ADAPTERS([
  USB1_ADAPTERS,
  USB_ADAPTERS,
  USB0_ADAPTERS,
  HIDAPI_ADAPTERS,
  LIBFTDI_ADAPTERS,
  LIBJAYLINK_ADAPTERS
  ],[auto])

AC_ARG_ENABLE([parport],
  AS_HELP_STRING([--enable-parport], [Enable building the pc parallel port driver]),
  [build_parport=$enableval], [build_parport=no])

AC_ARG_ENABLE([parport_ppdev],
  AS_HELP_STRING([--disable-parport-ppdev],
      [Disable use of ppdev (/dev/parportN) for parport (for x86 only)]),
    [parport_use_ppdev=$enableval], [parport_use_ppdev=yes])

AC_ARG_ENABLE([parport_giveio],
    AS_HELP_STRING([--enable-parport-giveio],
      [Enable use of giveio for parport (for CygWin only)]),
    [parport_use_giveio=$enableval], [parport_use_giveio=])

AC_ARG_ENABLE([jtag_vpi],
  AS_HELP_STRING([--enable-jtag_vpi], [Enable building support for JTAG VPI]),
  [build_jtag_vpi=$enableval], [build_jtag_vpi=no])

AC_ARG_ENABLE([amtjtagaccel],
  AS_HELP_STRING([--enable-amtjtagaccel], [Enable building the Amontec JTAG-Accelerator driver]),
  [build_amtjtagaccel=$enableval], [build_amtjtagaccel=no])

AC_ARG_ENABLE([zy1000_master],
  AS_HELP_STRING([--enable-zy1000-master], [Use ZY1000 JTAG master registers]),
  [build_zy1000_master=$enableval], [build_zy1000_master=no])

AC_ARG_ENABLE([zy1000],
  AS_HELP_STRING([--enable-zy1000], [Enable ZY1000 interface]),
  [build_zy1000=$enableval], [build_zy1000=no])

AC_ARG_ENABLE([ioutil],
  AS_HELP_STRING([--enable-ioutil], [Enable ioutil functions - useful for standalone OpenOCD implementations]),
  [build_ioutil=$enableval], [build_ioutil=no])

AS_CASE(["${host_cpu}"],
  [arm*], [
    AC_ARG_ENABLE([ep93xx],
      AS_HELP_STRING([--enable-ep93xx], [Enable building support for EP93xx based SBCs]),
      [build_ep93xx=$enableval], [build_ep93xx=no])

    AC_ARG_ENABLE([at91rm9200],
      AS_HELP_STRING([--enable-at91rm9200], [Enable building support for AT91RM9200 based SBCs]),
      [build_at91rm9200=$enableval], [build_at91rm9200=no])

    AC_ARG_ENABLE([bcm2835gpio],
      AS_HELP_STRING([--enable-bcm2835gpio], [Enable building support for bitbanging on BCM2835 (as found in Raspberry Pi)]),
      [build_bcm2835gpio=$enableval], [build_bcm2835gpio=no])
  ],
  [
    build_ep93xx=no
    build_at91rm9200=no
    build_bcm2835gpio=no
])

AC_ARG_ENABLE([gw16012],
  AS_HELP_STRING([--enable-gw16012], [Enable building support for the Gateworks GW16012 JTAG Programmer]),
  [build_gw16012=$enableval], [build_gw16012=no])

AC_ARG_ENABLE([oocd_trace],
  AS_HELP_STRING([--enable-oocd_trace],
  [Enable building support for some prototype OpenOCD+trace ETM capture hardware]),
  [build_oocd_trace=$enableval], [build_oocd_trace=no])

AC_ARG_ENABLE([buspirate],
  AS_HELP_STRING([--enable-buspirate], [Enable building support for the Buspirate]),
  [build_buspirate=$enableval], [build_buspirate=no])

AC_ARG_ENABLE([sysfsgpio],
  AS_HELP_STRING([--enable-sysfsgpio], [Enable building support for programming driven via sysfs gpios.]),
  [build_sysfsgpio=$enableval], [build_sysfsgpio=no])

AS_CASE([$host_os],
  [linux*], [],
  [
    AS_IF([test "x$build_sysfsgpio" = "xyes"], [
      AC_MSG_ERROR([sysfsgpio is only available on linux])
    ])
])

AC_ARG_ENABLE([minidriver_dummy],
  AS_HELP_STRING([--enable-minidriver-dummy], [Enable the dummy minidriver.]),
  [build_minidriver_dummy=$enableval], [build_minidriver_dummy=no])

AC_ARG_ENABLE([internal-jimtcl],
  AS_HELP_STRING([--disable-internal-jimtcl], [Disable building internal jimtcl]),
  [use_internal_jimtcl=$enableval], [use_internal_jimtcl=yes])

AC_ARG_ENABLE([internal-libjaylink],
  AS_HELP_STRING([--disable-internal-libjaylink],
  [Disable building internal libjaylink]),
  [use_internal_libjaylink=$enableval], [use_internal_libjaylink=yes])

build_minidriver=no
AC_MSG_CHECKING([whether to enable ZY1000 minidriver])
AS_IF([test "x$build_zy1000" = "xyes"], [
  AS_IF([test "x$build_minidriver" = "xyes"], [
    AC_MSG_ERROR([Multiple minidriver options have been enabled.])
  ])
  AC_DEFINE([HAVE_JTAG_MINIDRIVER_H], [1],
      [Define to 1 if you have the <jtag_minidriver.h> header file.])
  build_minidriver=yes
])
AC_MSG_RESULT([$build_zy1000])

AC_ARG_ENABLE([remote-bitbang],
  AS_HELP_STRING([--enable-remote-bitbang], [Enable building support for the Remote Bitbang jtag driver]),
  [build_remote_bitbang=$enableval], [build_remote_bitbang=no])

AC_MSG_CHECKING([whether to enable dummy minidriver])
AS_IF([test "x$build_minidriver_dummy" = "xyes"], [
  AS_IF([test "x$build_minidriver" = "xyes"], [
    AC_MSG_ERROR([Multiple minidriver options have been enabled.])
  ])
  build_minidriver=yes
  AC_DEFINE([BUILD_MINIDRIVER_DUMMY], [1], [Use the dummy minidriver.])
  AC_DEFINE([HAVE_JTAG_MINIDRIVER_H], [1],
      [Define to 1 if you have the <jtag_minidriver.h> header file.])
])
AC_MSG_RESULT([$build_minidriver_dummy])

AC_MSG_CHECKING([whether standard drivers can be built])
AS_IF([test "x$build_minidriver" = "xyes"], [
  AC_MSG_RESULT([no])
  AC_MSG_WARN([Using the minidriver disables all other drivers.])
  sleep 2
], [
  AC_MSG_RESULT([yes])
])

AS_CASE(["${host_cpu}"],
  [i?86|x86*], [],
  [
    AS_IF([test "x$parport_use_ppdev" = "xno"], [
      AC_MSG_WARN([--disable-parport-ppdev is not supported by the host CPU])
    ])
    parport_use_ppdev=yes
])

AS_CASE([$host],
  [*-cygwin*], [
    is_win32=yes
    parport_use_ppdev=no

    AC_COMPILE_IFELSE([AC_LANG_PROGRAM([], [[return __MINGW32__;]])],
      [is_mingw=yes],[is_mingw=no])
    AS_IF([test "x$is_mingw" = "xyes"], [
      AS_IF([test "x$parport_use_giveio" = "xno"], [
        AC_MSG_WARN([--disable-parport-giveio is not supported by MinGW32 hosts])
      ])
      parport_use_giveio=yes
      is_cygwin=no
    ], [
      is_cygwin=yes
      # sys/io.h needed under cygwin for parport access
      AS_IF([test "x$build_parport" = "xyes"], [
        AC_CHECK_HEADERS([sys/io.h],[],AC_MSG_ERROR([Please install the cygwin ioperm package]))
      ])
    ])
  ],
  [*-mingw* | *-msys*], [
    is_mingw=yes
    is_win32=yes
    parport_use_ppdev=no

    AS_IF([test "x$parport_use_giveio" = "xno"], [
      AC_MSG_WARN([--disable-parport-giveio is not supported by MinGW32 hosts])
    ])
    parport_use_giveio=yes

    AS_IF([test "x$build_buspirate" = "xyes"], [
      AC_MSG_ERROR([buspirate currently not supported by MinGW32 hosts])
    ])

    AC_SUBST([HOST_CPPFLAGS], [-D__USE_MINGW_ANSI_STDIO])
  ],
  [*darwin*], [
    is_darwin=yes

    AS_IF([test "x$parport_use_giveio" = "xyes"], [
      AC_MSG_WARN([--enable-parport-giveio cannot be used by Darwin hosts])
    ])
    parport_use_giveio=no
  ],
  [
    AS_IF([test "x$parport_use_giveio" = "xyes"], [
      AC_MSG_WARN([--enable-parport-giveio cannot be used by ]$host[ hosts])
    ])
    parport_use_giveio=no
])

AS_IF([test "x$is_cygwin" = "xyes"], [
    AC_DEFINE([IS_CYGWIN], [1], [1 if building for Cygwin.])
], [
    AC_DEFINE([IS_CYGWIN], [0], [0 if not building for Cygwin.])
])

AS_IF([test "x$is_mingw" = "xyes"], [
    AC_DEFINE([IS_MINGW], [1], [1 if building for Mingw.])
], [
    AC_DEFINE([IS_MINGW], [0], [0 if not building for Mingw.])
])

AS_IF([test "x$is_win32" = "xyes"], [
    AC_DEFINE([IS_WIN32], [1], [1 if building for Win32.])
], [
    AC_DEFINE([IS_WIN32], [0], [0 if not building for Win32.])
])

AS_IF([test "x$is_darwin" = "xyes"], [
    AC_DEFINE([IS_DARWIN], [1], [1 if building for Darwin.])
], [
    AC_DEFINE([IS_DARWIN], [0], [0 if not building for Darwin.])
])

AS_IF([test "x$build_parport" = "xyes"], [
  build_bitbang=yes
  AC_DEFINE([BUILD_PARPORT], [1], [1 if you want parport.])
], [
  AC_DEFINE([BUILD_PARPORT], [0], [0 if you don't want parport.])
])

AS_IF([test "x$build_dummy" = "xyes"], [
  build_bitbang=yes
  AC_DEFINE([BUILD_DUMMY], [1], [1 if you want dummy driver.])
], [
  AC_DEFINE([BUILD_DUMMY], [0], [0 if you don't want dummy driver.])
])

AS_IF([test "x$build_ep93xx" = "xyes"], [
  build_bitbang=yes
  AC_DEFINE([BUILD_EP93XX], [1], [1 if you want ep93xx.])
], [
  AC_DEFINE([BUILD_EP93XX], [0], [0 if you don't want ep93xx.])
])

AS_IF([test "x$build_zy1000" = "xyes"], [
  AC_DEFINE([BUILD_ZY1000], [1], [1 if you want ZY1000.])
], [
  AC_DEFINE([BUILD_ZY1000], [0], [0 if you don't want ZY1000.])
])

AS_IF([test "x$build_zy1000_master" = "xyes"], [
  AC_DEFINE([BUILD_ZY1000_MASTER], [1], [1 if you want ZY1000 JTAG master registers.])
], [
  AC_DEFINE([BUILD_ZY1000_MASTER], [0], [0 if you don't want ZY1000 JTAG master registers.])
])

AS_IF([test "x$build_at91rm9200" = "xyes"], [
  build_bitbang=yes
  AC_DEFINE([BUILD_AT91RM9200], [1], [1 if you want at91rm9200.])
], [
  AC_DEFINE([BUILD_AT91RM9200], [0], [0 if you don't want at91rm9200.])
])

AS_IF([test "x$build_bcm2835gpio" = "xyes"], [
  build_bitbang=yes
  AC_DEFINE([BUILD_BCM2835GPIO], [1], [1 if you want bcm2835gpio.])
], [
  AC_DEFINE([BUILD_BCM2835GPIO], [0], [0 if you don't want bcm2835gpio.])
])

AS_IF([test "x$parport_use_ppdev" = "xyes"], [
  AC_DEFINE([PARPORT_USE_PPDEV], [1], [1 if you want parport to use ppdev.])
], [
  AC_DEFINE([PARPORT_USE_PPDEV], [0], [0 if you don't want parport to use ppdev.])
])

AS_IF([test "x$parport_use_giveio" = "xyes"], [
  AC_DEFINE([PARPORT_USE_GIVEIO], [1], [1 if you want parport to use giveio.])
], [
  AC_DEFINE([PARPORT_USE_GIVEIO], [0], [0 if you don't want parport to use giveio.])
])

AS_IF([test "x$build_jtag_vpi" = "xyes"], [
  AC_DEFINE([BUILD_JTAG_VPI], [1], [1 if you want JTAG VPI.])
], [
  AC_DEFINE([BUILD_JTAG_VPI], [0], [0 if you don't want JTAG VPI.])
])

AS_IF([test "x$build_amtjtagaccel" = "xyes"], [
  AC_DEFINE([BUILD_AMTJTAGACCEL], [1], [1 if you want the Amontec JTAG-Accelerator driver.])
], [
  AC_DEFINE([BUILD_AMTJTAGACCEL], [0], [0 if you don't want the Amontec JTAG-Accelerator driver.])
])

AS_IF([test "x$build_gw16012" = "xyes"], [
  AC_DEFINE([BUILD_GW16012], [1], [1 if you want the Gateworks GW16012 driver.])
], [
  AC_DEFINE([BUILD_GW16012], [0], [0 if you don't want the Gateworks GW16012 driver.])
])

AS_IF([test "x$build_oocd_trace" = "xyes"], [
  AC_DEFINE([BUILD_OOCD_TRACE], [1], [1 if you want the OpenOCD+trace ETM capture driver.])
], [
  AC_DEFINE([BUILD_OOCD_TRACE], [0], [0 if you don't want the OpenOCD+trace ETM capture driver.])
])

AS_IF([test "x$build_buspirate" = "xyes"], [
  AC_DEFINE([BUILD_BUSPIRATE], [1], [1 if you want the Buspirate JTAG driver.])
], [
  AC_DEFINE([BUILD_BUSPIRATE], [0], [0 if you don't want the Buspirate JTAG driver.])
])

AS_IF([test "x$use_internal_jimtcl" = "xyes"], [
  AS_IF([test -f "$srcdir/jimtcl/configure.ac"], [
    AX_CONFIG_SUBDIR_OPTION([jimtcl], [--disable-install-jim --with-ext="eventloop array clock regexp stdlib tclcompat" --without-ext="default"])
  ], [
    AC_MSG_ERROR([jimtcl not found, run git submodule init and git submodule update.])
  ])
])

AS_IF([test "x$build_remote_bitbang" = "xyes"], [
  build_bitbang=yes
  AC_DEFINE([BUILD_REMOTE_BITBANG], [1], [1 if you want the Remote Bitbang JTAG driver.])
], [
  AC_DEFINE([BUILD_REMOTE_BITBANG], [0], [0 if you don't want the Remote Bitbang JTAG driver.])
])

AS_IF([test "x$build_sysfsgpio" = "xyes"], [
  build_bitbang=yes
  AC_DEFINE([BUILD_SYSFSGPIO], [1], [1 if you want the SysfsGPIO driver.])
], [
  AC_DEFINE([BUILD_SYSFSGPIO], [0], [0 if you don't want SysfsGPIO driver.])
<<<<<<< HEAD
fi
#-- Deal with MingW/Cygwin FTD2XX issues

if test $is_win32 = yes; then
if test "${with_ftd2xx_linux_tardir+set}" = set
then
  AC_MSG_ERROR([The option: with_ftd2xx_linux_tardir is for LINUX only.])
fi

if test $build_ft2232_ftd2xx = yes -o $build_presto_ftd2xx = yes -o $build_usb_blaster_ftd2xx = yes -o $build_openjtag_ftd2xx = yes; then
  AC_MSG_CHECKING([for ftd2xx.lib exists (win32)])

  # if we are given a zipdir...
  if test "${with_ftd2xx_win32_zipdir+set}" = set
  then
    # Set the CFLAGS for "ftd2xx.h"
    f=$with_ftd2xx_win32_zipdir/ftd2xx.h
    if test ! -f $f ; then
      AC_MSG_ERROR([File: $f cannot be found])
    fi
    CFLAGS="$CFLAGS -I$with_ftd2xx_win32_zipdir"

    # And calculate the LDFLAGS for the machine
    case "$host_cpu" in
    i?86|x86_32)
      LDFLAGS="$LDFLAGS -L$with_ftd2xx_win32_zipdir/i386"
      LIBS="$LIBS -lftd2xx"
      f=$with_ftd2xx_win32_zipdir/i386/ftd2xx.lib
      ;;
    amd64|x86_64)
      LDFLAGS="$LDFLAGS -L$with_ftd2xx_win32_zipdir/amd64"
      LIBS="$LIBS -lftd2xx"
      f=$with_ftd2xx_win32_zipdir/amd64/ftd2xx.lib
      ;;
    *)
      AC_MSG_ERROR([Unknown Win32 host cpu: $host_cpu])
      ;;
    esac
    if test ! -f $f ; then
         AC_MSG_ERROR([Library: $f not found])
    fi
  else
    LIBS="$LIBS -lftd2xx"
    AC_MSG_WARN([ASSUMPTION: The (win32) FTDICHIP.COM files: ftd2xx.h and ftd2xx.lib are in a proper place])
  fi
fi
fi # win32

if test $is_darwin = yes ; then
if test "${with_ftd2xx_win32_zipdir+set}" = set
then
   AC_MSG_ERROR([The option: --with-ftd2xx-win32-zipdir is for win32 only])
fi
if test "${with_ftd2xx_linux_tardir+set}" = set
then
   AC_MSG_ERROR([The option: with_ftd2xx_linux_tardir is for LINUX only.])
fi

if test $build_ft2232_ftd2xx = yes -o $build_presto_ftd2xx = yes -o $build_usb_blaster_ftd2xx = yes ; then
   AC_MSG_CHECKING([for libftd2xx.a (darwin)])

   if test ! -f /usr/local/include/ftd2xx.h ; then
      AC_MSG_ERROR([ftd2xx library from FTDICHIP.com seems to be missing, cannot find: /usr/local/include/ftd2xx.h])
   fi

   CFLAGS="$CFLAGS -I/usr/local/include"
   LDFLAGS="$LDFLAGS -L/usr/local/lib"
   LIBS="$LIBS -lftd2xx"
   AC_MSG_RESULT([-L/usr/local/lib -lftd2xx])
fi
fi # darwin

if test $is_win32 = no && test $is_darwin = no ; then

if test "${with_ftd2xx_win32_zipdir+set}" = set
then
   AC_MSG_ERROR([The option: --with-ftd2xx-win32-zipdir is for win32 only])
fi

if test $build_ft2232_ftd2xx = yes -o $build_presto_ftd2xx = yes -o $build_usb_blaster_ftd2xx = yes -o $build_openjtag_ftd2xx = yes; then
   # Must be linux
   if test $host_os != linux-gnu && test $host_os != linux ; then
      AC_MSG_ERROR([The (linux) ftd2xx library from FTDICHIP.com is linux only. Try --enable-ft2232-libftdi instead])
  fi
  # Are we given a TAR directory?
  if test "${with_ftd2xx_linux_tardir+set}" = set
  then
    AC_MSG_CHECKING([uninstalled ftd2xx distribution])
    # The .H file is simple..
    FTD2XX_H=$with_ftd2xx_linux_tardir/ftd2xx.h
    if test ! -f "${FTD2XX_H}"; then
    AC_MSG_ERROR([Option: --with-ftd2xx-linux-tardir appears wrong, cannot find: ${FTD2XX_H}])
    fi
    CFLAGS="$CFLAGS -I$with_ftd2xx_linux_tardir"
    if test $with_ftd2xx_lib = shared; then
       FTD2XX_LDFLAGS="-L$with_ftd2xx_linux_tardir"
       FTD2XX_LIB="-lftd2xx"
    else
      # Test #1 - v1.0.x
      case "$host_cpu" in
      i?86|x86_32)
              dir=build/i386;;
      amd64|x86_64)
              dir=build/x86_64;;
      *)
              dir=none;;
      esac
      if test -f "$with_ftd2xx_linux_tardir/$dir/libftd2xx.a"; then
          FTD2XX_LDFLAGS="-L$with_ftd2xx_linux_tardir/$dir"
          # Also needs -lrt
          FTD2XX_LIB="-lftd2xx -lrt"
      else
        # Test Number2.
        # Grr.. perhaps it exists as a version number?
        FTD2XX_LIB="$with_ftd2xx_linux_tardir/static_lib/libftd2xx.a.*.*.*"
        count=`ls ${FTD2XX_LIB} | wc -l`
        if test $count -gt 1 ; then
          AC_MSG_ERROR([Multiple libftd2xx.a files found in: $with_ftd2xx_linux_tardir/static_lib sorry cannot handle this yet])
        fi
        if test $count -ne 1 ; then
          AC_MSG_ERROR([Not found: $f, option: --with-ftd2xx-linux-tardir appears to be wrong])
        fi
        # Because the "-l" rules do not understand version numbers...
        # we will just stuff the absolute path onto the LIBS variable
        FTD2XX_LIB="`ls ${FTD2XX_LIB}` -lpthread"
        FTD2XX_LDFLAGS=""
      fi
    fi
    LDFLAGS="${LDFLAGS} ${FTD2XX_LDFLAGS}"
    LIBS="${FTD2XX_LIB} ${LIBS}"
    AC_MSG_RESULT([${FTD2XX_LDFLAGS} ${FTD2XX_LIB}])
  else
    AC_CHECK_HEADER([ftd2xx.h],[],[
        AC_MSG_ERROR([You seem to be missing the FTD2xx driver header file.])
      ])
    AC_SEARCH_LIBS([FT_GetLibraryVersion],[ftd2xx],,[
        AC_MSG_ERROR([You appear to be missing the FTD2xx driver library.])
      ],[-lrt -lusb-1.0])
  fi
fi
fi # linux

if test $build_ft2232_ftd2xx = yes -o $build_presto_ftd2xx = yes -o $build_usb_blaster_ftd2xx = yes ; then

# Before we go any further - make sure we can *BUILD* and *RUN*
# a simple app with the "ftd2xx.lib" file - in what ever form we where given
# We should be able to compile, link and run this test program now
AC_MSG_CHECKING([whether ftd2xx library works])

#
# Save the LDFLAGS for later..
LDFLAGS_SAVE=$LDFLAGS
CFLAGS_SAVE=$CFLAGS
_LDFLAGS=`eval echo $LDFLAGS`
_CFLAGS=`eval echo $CFLAGS`
LDFLAGS=$_LDFLAGS
CFLAGS=$_CFLAGS

AC_RUN_IFELSE([AC_LANG_PROGRAM([[
#include "confdefs.h"
#if IS_WIN32
#include "windows.h"
#endif
#include <stdio.h>
#include <ftd2xx.h>
  ]], [[
  DWORD x;
  FT_GetLibraryVersion( &x );
  ]])], [
    AC_MSG_RESULT([Success!])
  ], [
    AC_MSG_ERROR([Cannot build & run test program using ftd2xx.lib])
  ], [
    AC_MSG_RESULT([Skipping as we are cross-compiling])
  ])

AC_MSG_CHECKING([for ftd2xx highspeed device support])
AC_COMPILE_IFELSE([AC_LANG_PROGRAM([[
#include "confdefs.h"
#if IS_WIN32
#include "windows.h"
#endif
#include <stdio.h>
#include <ftd2xx.h>

DWORD x = FT_DEVICE_4232H;
    ]], [])], [
      AC_DEFINE([BUILD_FT2232_HIGHSPEED], [1],
        [Support FT2232H/FT4232HS with FTD2XX or libftdi.])
      build_ft2232_highspeed=yes
    ], [
      build_ft2232_highspeed=no
    ])
  AC_MSG_RESULT([$build_ft2232_highspeed])

  if test $build_ft2232_highspeed = no; then
    AC_MSG_WARN([You need a newer FTD2XX driver (version 2.04.16 or later).])
  fi

AC_MSG_CHECKING([for ftd2xx FT232H device support])
AC_COMPILE_IFELSE([AC_LANG_PROGRAM([[
#include "confdefs.h"
#if IS_WIN32
#include "windows.h"
#endif
#include <stdio.h>
#include <ftd2xx.h>

DWORD x = FT_DEVICE_232H;
    ]], [])], [
      AC_DEFINE([HAS_ENUM_FT232H], [1],
        [Support FT232H with FTD2XX or libftdi.])
      has_enum_ft232h=yes
    ], [
      has_enum_ft232h=no
    ])
  AC_MSG_RESULT([$has_enum_ft232h])

  if test $has_enum_ft232h = no; then
    AC_MSG_WARN([You need a newer FTD2XX driver (version 2.08.12 or later).])
  fi

LDFLAGS=$LDFLAGS_SAVE
CFLAGS=$CFLAGS_SAVE
fi

if test $build_ft2232_libftdi = yes -o $build_usb_blaster_libftdi = yes -o \
  $build_openjtag_ftdi = yes -o $build_presto_libftdi = yes; then

  # we can have libftdi or libftdi1, so check it and use the latest one
  PKG_CHECK_MODULES([LIBFTDI], [libftdi1], [use_libftdi=yes], [use_libftdi=no])
  if test $use_libftdi = no; then
	PKG_CHECK_MODULES([LIBFTDI], [libftdi], [use_libftdi=yes], [use_libftdi=no])
  fi
  if test $use_libftdi = no; then
	AC_MSG_ERROR([The libftdi driver is not present on your system.])
  fi

  #
  # Try to build a small program.
  AC_MSG_CHECKING([Build & Link with libftdi...])

  LDFLAGS_SAVE=$LDFLAGS
  CFLAGS_SAVE=$CFLAGS
  LIBS_SAVE=$LIBS
  _LDFLAGS=`eval echo $LDFLAGS`
  _CFLAGS=`eval echo $CFLAGS`
  _LIBS=`eval echo $LIBS`
  LDFLAGS=$_LDFLAGS
  CFLAGS="$_CFLAGS $LIBFTDI_CFLAGS"
  LIBS="$_LIBS $LIBFTDI_LIBS"

  AC_COMPILE_IFELSE([AC_LANG_PROGRAM([[
#include <stdio.h>
#include <ftdi.h>
  ]], [[
  struct ftdi_context *p;
  p = ftdi_new();
  if( p != NULL ){
      return 0;
  } else {
      fprintf( stderr, "calling ftdi_new() failed\n");
      return 1;
        }
    ]])], [
      AC_MSG_RESULT([Success])
    ], [
      AC_MSG_ERROR([Cannot build test program using libftdi])
    ])

AC_MSG_CHECKING([for libftdi highspeed device support])
AC_COMPILE_IFELSE([AC_LANG_PROGRAM([[
#include <stdio.h>
#include <ftdi.h>
  ]], [[
enum ftdi_chip_type x = TYPE_2232H;
    ]])], [
      AC_DEFINE([BUILD_FT2232_HIGHSPEED], [1],
        [Support FT2232H/FT4232HS with FTD2XX or libftdi.])
      build_ft2232_highspeed=yes
    ], [
      build_ft2232_highspeed=no
    ])
    AC_MSG_RESULT([$build_ft2232_highspeed])

    if test $build_ft2232_highspeed = no; then
      AC_MSG_WARN([You need a newer libftdi version (0.16 or later).])
    fi

AC_MSG_CHECKING([for libftdi FT232H device support])
AC_COMPILE_IFELSE([AC_LANG_PROGRAM([[
#include <stdio.h>
#include <ftdi.h>
  ]], [[
enum ftdi_chip_type x = TYPE_232H;
    ]])], [
      AC_DEFINE([HAS_ENUM_FT232H], [1],
        [Support FT232H with FTD2XX or libftdi.])
      has_enum_ft232h=yes
    ], [
      has_enum_ft232h=no
    ])
    AC_MSG_RESULT([$has_enum_ft232h])

    if test $has_enum_ft232h = no; then
      AC_MSG_WARN([You need a newer libftdi version (0.20 or later).])
    fi

  # Restore the 'unexpanded ldflags'
  LDFLAGS=$LDFLAGS_SAVE
  CFLAGS=$CFLAGS_SAVE
  LIBS=$LIBS_SAVE
fi
=======
])
>>>>>>> 646566e0

PKG_CHECK_MODULES([LIBUSB1], [libusb-1.0], [
	use_libusb1=yes
	AC_DEFINE([HAVE_LIBUSB1], [1], [Define if you have libusb-1.x])
	PKG_CHECK_EXISTS([libusb-1.0 >= 1.0.9],
		[AC_DEFINE([HAVE_LIBUSB_ERROR_NAME], [1], [Define if your libusb has libusb_error_name()])],
		[AC_MSG_WARN([libusb-1.x older than 1.0.9 detected, consider updating])])
	LIBUSB1_CFLAGS=`echo $LIBUSB1_CFLAGS | sed 's/-I/-isystem /'`
	AC_MSG_NOTICE([libusb-1.0 header bug workaround: LIBUSB1_CFLAGS changed to "$LIBUSB1_CFLAGS"])
	PKG_CHECK_EXISTS([libusb-1.0 >= 1.0.16],
		[AC_DEFINE([HAVE_LIBUSB_GET_PORT_NUMBERS], [1], [Define if your libusb has libusb_get_port_numbers()])])
  ], [
	use_libusb1=no
	AC_MSG_WARN([libusb-1.x not found, trying legacy libusb-0.1 as a fallback; consider installing libusb-1.x instead])
])

PKG_CHECK_MODULES([LIBUSB0], [libusb], [use_libusb0=yes], [use_libusb0=no])

for hidapi_lib in hidapi hidapi-hidraw hidapi-libusb; do
	PKG_CHECK_MODULES([HIDAPI],[$hidapi_lib],[
		use_hidapi=yes
		break
	],[
		use_hidapi=no
	])
done

PKG_CHECK_MODULES([LIBFTDI], [libftdi1], [use_libftdi=yes], [
	PKG_CHECK_MODULES([LIBFTDI], [libftdi], [use_libftdi=yes], [use_libftdi=no])
])

PKG_CHECK_MODULES([LIBJAYLINK], [libjaylink >= 0.1],
	[use_libjaylink=yes], [use_libjaylink=no])

m4_define([PROCESS_ADAPTERS], [
  m4_foreach([adapter], [$1], [
	AS_IF([test $2], [
		AS_IF([test "x$ADAPTER_VAR([adapter])" != "xno"], [
			AC_DEFINE([BUILD_]ADAPTER_SYM([adapter]), [1], [1 if you want the ]ADAPTER_DESC([adapter]).)
		], [
			AC_DEFINE([BUILD_]ADAPTER_SYM([adapter]), [0], [0 if you do not want the ]ADAPTER_DESC([adapter]).)
		])
	], [
		AS_IF([test "x$ADAPTER_VAR([adapter])" = "xyes"], [
			AC_MSG_ERROR([$3 is required for the ADAPTER_DESC([adapter])])
		])
		ADAPTER_VAR([adapter])=no
	])
	AM_CONDITIONAL(ADAPTER_SYM([adapter]), [test "x$ADAPTER_VAR([adapter])" != "xno"])
  ])
])

PROCESS_ADAPTERS([USB1_ADAPTERS], ["x$use_libusb1" = "xyes"], [libusb-1.x])
PROCESS_ADAPTERS([USB_ADAPTERS], ["x$use_libusb1" = "xyes" -o "x$use_libusb0" = "xyes"], [libusb-1.x or libusb-0.1])
PROCESS_ADAPTERS([USB0_ADAPTERS], ["x$use_libusb0" = "xyes"], [libusb-0.1])
PROCESS_ADAPTERS([HIDAPI_ADAPTERS], ["x$use_hidapi" = "xyes"], [hidapi])
PROCESS_ADAPTERS([LIBFTDI_ADAPTERS], ["x$use_libftdi" = "xyes"], [libftdi])
PROCESS_ADAPTERS([LIBJAYLINK_ADAPTERS], ["x$use_libusb1" = "xyes" -a "x$use_internal_libjaylink" = "xyes" -o "x$use_libjaylink" = "xyes"], [libusb-1.x or libjaylink-0.1])

AS_IF([test "x$build_openjtag" = "xyes"], [
  AS_IF([test "x$use_libusb1" != "xyes" -a "x$use_libusb0" != "xyes"], [
    AC_MSG_ERROR([libusb-1.x or libusb-0.1 is required for the OpenJTAG Programmer])
    build_openjtag=no
  ])
])

AS_IF([test "x$enable_stlink" != "xno" -o "x$enable_ti_icdi" != "xno"], [
	AC_DEFINE([BUILD_HLADAPTER], [1], [1 if you want the High Level JTAG driver.])
], [
	AC_DEFINE([BUILD_HLADAPTER], [0], [0 if you want the High Level JTAG driver.])
])
AM_CONDITIONAL([HLADAPTER], [test "x$enable_stlink" != "xno" -o "x$enable_ti_icdi" != "xno"])

AS_IF([test "x$enable_jlink" != "xno"], [
  AS_IF([test "x$use_internal_libjaylink" = "xyes"], [
    AS_IF([test -f "$srcdir/src/jtag/drivers/libjaylink/configure.ac"], [
      AX_CONFIG_SUBDIR_OPTION([src/jtag/drivers/libjaylink],
		[--enable-subproject-build])
    ], [
      AC_MSG_ERROR([Internal libjaylink not found, run either 'git submodule init' and 'git submodule update' or disable internal libjaylink with --disable-internal-libjaylink.])
    ])
  ])
])

# Presto needs the bitq module
AS_IF([test "x$enable_presto" != "xno"], [
  build_bitq=yes
])

AM_CONDITIONAL([RELEASE], [test "x$build_release" = "xyes"])
AM_CONDITIONAL([PARPORT], [test "x$build_parport" = "xyes"])
AM_CONDITIONAL([DUMMY], [test "x$build_dummy" = "xyes"])
AM_CONDITIONAL([GIVEIO], [test "x$parport_use_giveio" = "xyes"])
AM_CONDITIONAL([EP93XX], [test "x$build_ep93xx" = "xyes"])
AM_CONDITIONAL([ZY1000], [test "x$build_zy1000" = "xyes"])
AM_CONDITIONAL([ZY1000_MASTER], [test "x$build_zy1000_master" = "xyes"])
AM_CONDITIONAL([IOUTIL], [test "x$build_ioutil" = "xyes"])
AM_CONDITIONAL([AT91RM9200], [test "x$build_at91rm9200" = "xyes"])
AM_CONDITIONAL([BCM2835GPIO], [test "x$build_bcm2835gpio" = "xyes"])
AM_CONDITIONAL([BITBANG], [test "x$build_bitbang" = "xyes"])
AM_CONDITIONAL([JTAG_VPI], [test "x$build_jtag_vpi" = "xyes" -o "x$build_jtag_vpi" = "xyes"])
AM_CONDITIONAL([USB_BLASTER_DRIVER], [test "x$enable_usb_blaster" != "xno" -o "x$enable_usb_blaster_2" != "xno"])
AM_CONDITIONAL([AMTJTAGACCEL], [test "x$build_amtjtagaccel" = "xyes"])
AM_CONDITIONAL([GW16012], [test "x$build_gw16012" = "xyes"])
AM_CONDITIONAL([OOCD_TRACE], [test "x$build_oocd_trace" = "xyes"])
AM_CONDITIONAL([REMOTE_BITBANG], [test "x$build_remote_bitbang" = "xyes"])
AM_CONDITIONAL([BUSPIRATE], [test "x$build_buspirate" = "xyes"])
AM_CONDITIONAL([SYSFSGPIO], [test "x$build_sysfsgpio" = "xyes"])
AM_CONDITIONAL([USE_LIBUSB0], [test "x$use_libusb0" = "xyes"])
AM_CONDITIONAL([USE_LIBUSB1], [test "x$use_libusb1" = "xyes"])
AM_CONDITIONAL([IS_CYGWIN], [test "x$is_cygwin" = "xyes"])
AM_CONDITIONAL([IS_MINGW], [test "x$is_mingw" = "xyes"])
AM_CONDITIONAL([IS_WIN32], [test "x$is_win32" = "xyes"])
AM_CONDITIONAL([IS_DARWIN], [test "x$is_darwin" = "xyes"])
AM_CONDITIONAL([BITQ], [test "x$build_bitq" = "xyes"])
AM_CONDITIONAL([USE_LIBFTDI], [test "x$use_libftdi" = "xyes"])
AM_CONDITIONAL([USE_HIDAPI], [test "x$use_hidapi" = "xyes"])
AM_CONDITIONAL([USE_LIBJAYLINK], [test "x$use_libjaylink" = "xyes"])

AM_CONDITIONAL([MINIDRIVER], [test "x$build_minidriver" = "xyes"])
AM_CONDITIONAL([MINIDRIVER_DUMMY], [test "x$build_minidriver_dummy" = "xyes"])

AM_CONDITIONAL([INTERNAL_JIMTCL], [test "x$use_internal_jimtcl" = "xyes"])
AM_CONDITIONAL([INTERNAL_LIBJAYLINK], [test "x$use_internal_libjaylink" = "xyes"])

# Look for environ alternatives.  Possibility #1: is environ in unistd.h or stdlib.h?
AC_MSG_CHECKING([for environ in unistd.h and stdlib.h])
AC_COMPILE_IFELSE([AC_LANG_PROGRAM([[
#define _GNU_SOURCE
#include <unistd.h>
#include <stdlib.h>
  ]], [[char **ep = environ;]]
  )], [
    AC_MSG_RESULT([yes])
    has_environ=yes
  ], [
    AC_MSG_RESULT([no])

    # Possibility #2: can environ be found in an available library?
    AC_MSG_CHECKING([for extern environ])
    AC_LINK_IFELSE([AC_LANG_PROGRAM([[
    extern char **environ;
    ]], [[char **ep = environ;]]
      )], [
        AC_DEFINE(NEED_ENVIRON_EXTERN, [1], [Must declare 'environ' to use it.])
        has_environ=yes
      ], [
        has_environ=no
      ])
    AC_MSG_RESULT([${has_environ}])
  ])

AS_IF([test "x${has_environ}" != "xyes" ], [
  AC_MSG_FAILURE([Could not find 'environ' in unistd.h or available libraries.])
])

AC_DEFINE([_GNU_SOURCE],[1],[Use GNU C library extensions (e.g. stdndup).])

# set default gcc warnings
GCC_WARNINGS="-Wall -Wstrict-prototypes -Wformat-security -Wshadow"
AS_IF([test "x${gcc_wextra}" = "xyes"], [
  GCC_WARNINGS="${GCC_WARNINGS} -Wextra -Wno-unused-parameter"
  GCC_WARNINGS="${GCC_WARNINGS} -Wbad-function-cast"
  GCC_WARNINGS="${GCC_WARNINGS} -Wcast-align"
  GCC_WARNINGS="${GCC_WARNINGS} -Wredundant-decls"
])
AS_IF([test "x${gcc_werror}" = "xyes"], [
  GCC_WARNINGS="${GCC_WARNINGS} -Werror"
])

# overide default gcc cflags
AS_IF([test "x$gcc_warnings" = "xyes"], [
  AC_SUBST([GCC_WARNINGS], [$GCC_WARNINGS])
])

AC_CONFIG_FILES([
  Makefile
])
AC_OUTPUT

echo
echo
echo OpenOCD configuration summary
echo --------------------------------------------------
m4_foreach([adapter], [USB1_ADAPTERS, USB_ADAPTERS, USB0_ADAPTERS,
	HIDAPI_ADAPTERS, LIBFTDI_ADAPTERS, LIBJAYLINK_ADAPTERS],
	[s=m4_format(["%-40s"], ADAPTER_DESC([adapter]))
	AS_CASE([$ADAPTER_VAR([adapter])],
		[auto], [
			echo "$s"yes '(auto)'
		],
		[yes], [
			echo "$s"yes
		],
		[no], [
			echo "$s"no
	])
])
echo

AS_IF([test "x$build_oocd_trace" = "xyes"], [
  echo 'WARNING! Deprecated configure option (--enable-oocd_trace)'
  echo 'The oocd_trace driver is deprecated and will be removed in the next release.'
  echo 'If you regularly use this driver, please report to the OpenOCD Mailing List.'
  echo
])

AS_IF([test "x$build_zy1000" = "xyes" -o "x$build_zy1000_master" = "xyes"], [
  echo 'WARNING! Deprecated configure option (--enable-zy1000, --enable-zy1000-master)'
  echo 'Support for the ZY1000 platform is deprecated and will be removed in the next'
  echo 'release. If you regularly use this platform, please report to the OpenOCD'
  echo 'Mailing List.'
  echo
])

AS_IF([test "x$build_ioutil" = "xyes"], [
  echo 'WARNING! Deprecated configure option (--enable-ioutil)'
  echo 'Support for the ioutil functions is deprecated and will be removed in the next'
  echo 'release. If you regularly depend on this functionality, please report to the'
  echo 'OpenOCD Mailing List.'
  echo
])<|MERGE_RESOLUTION|>--- conflicted
+++ resolved
@@ -570,323 +570,7 @@
   AC_DEFINE([BUILD_SYSFSGPIO], [1], [1 if you want the SysfsGPIO driver.])
 ], [
   AC_DEFINE([BUILD_SYSFSGPIO], [0], [0 if you don't want SysfsGPIO driver.])
-<<<<<<< HEAD
-fi
-#-- Deal with MingW/Cygwin FTD2XX issues
-
-if test $is_win32 = yes; then
-if test "${with_ftd2xx_linux_tardir+set}" = set
-then
-  AC_MSG_ERROR([The option: with_ftd2xx_linux_tardir is for LINUX only.])
-fi
-
-if test $build_ft2232_ftd2xx = yes -o $build_presto_ftd2xx = yes -o $build_usb_blaster_ftd2xx = yes -o $build_openjtag_ftd2xx = yes; then
-  AC_MSG_CHECKING([for ftd2xx.lib exists (win32)])
-
-  # if we are given a zipdir...
-  if test "${with_ftd2xx_win32_zipdir+set}" = set
-  then
-    # Set the CFLAGS for "ftd2xx.h"
-    f=$with_ftd2xx_win32_zipdir/ftd2xx.h
-    if test ! -f $f ; then
-      AC_MSG_ERROR([File: $f cannot be found])
-    fi
-    CFLAGS="$CFLAGS -I$with_ftd2xx_win32_zipdir"
-
-    # And calculate the LDFLAGS for the machine
-    case "$host_cpu" in
-    i?86|x86_32)
-      LDFLAGS="$LDFLAGS -L$with_ftd2xx_win32_zipdir/i386"
-      LIBS="$LIBS -lftd2xx"
-      f=$with_ftd2xx_win32_zipdir/i386/ftd2xx.lib
-      ;;
-    amd64|x86_64)
-      LDFLAGS="$LDFLAGS -L$with_ftd2xx_win32_zipdir/amd64"
-      LIBS="$LIBS -lftd2xx"
-      f=$with_ftd2xx_win32_zipdir/amd64/ftd2xx.lib
-      ;;
-    *)
-      AC_MSG_ERROR([Unknown Win32 host cpu: $host_cpu])
-      ;;
-    esac
-    if test ! -f $f ; then
-         AC_MSG_ERROR([Library: $f not found])
-    fi
-  else
-    LIBS="$LIBS -lftd2xx"
-    AC_MSG_WARN([ASSUMPTION: The (win32) FTDICHIP.COM files: ftd2xx.h and ftd2xx.lib are in a proper place])
-  fi
-fi
-fi # win32
-
-if test $is_darwin = yes ; then
-if test "${with_ftd2xx_win32_zipdir+set}" = set
-then
-   AC_MSG_ERROR([The option: --with-ftd2xx-win32-zipdir is for win32 only])
-fi
-if test "${with_ftd2xx_linux_tardir+set}" = set
-then
-   AC_MSG_ERROR([The option: with_ftd2xx_linux_tardir is for LINUX only.])
-fi
-
-if test $build_ft2232_ftd2xx = yes -o $build_presto_ftd2xx = yes -o $build_usb_blaster_ftd2xx = yes ; then
-   AC_MSG_CHECKING([for libftd2xx.a (darwin)])
-
-   if test ! -f /usr/local/include/ftd2xx.h ; then
-      AC_MSG_ERROR([ftd2xx library from FTDICHIP.com seems to be missing, cannot find: /usr/local/include/ftd2xx.h])
-   fi
-
-   CFLAGS="$CFLAGS -I/usr/local/include"
-   LDFLAGS="$LDFLAGS -L/usr/local/lib"
-   LIBS="$LIBS -lftd2xx"
-   AC_MSG_RESULT([-L/usr/local/lib -lftd2xx])
-fi
-fi # darwin
-
-if test $is_win32 = no && test $is_darwin = no ; then
-
-if test "${with_ftd2xx_win32_zipdir+set}" = set
-then
-   AC_MSG_ERROR([The option: --with-ftd2xx-win32-zipdir is for win32 only])
-fi
-
-if test $build_ft2232_ftd2xx = yes -o $build_presto_ftd2xx = yes -o $build_usb_blaster_ftd2xx = yes -o $build_openjtag_ftd2xx = yes; then
-   # Must be linux
-   if test $host_os != linux-gnu && test $host_os != linux ; then
-      AC_MSG_ERROR([The (linux) ftd2xx library from FTDICHIP.com is linux only. Try --enable-ft2232-libftdi instead])
-  fi
-  # Are we given a TAR directory?
-  if test "${with_ftd2xx_linux_tardir+set}" = set
-  then
-    AC_MSG_CHECKING([uninstalled ftd2xx distribution])
-    # The .H file is simple..
-    FTD2XX_H=$with_ftd2xx_linux_tardir/ftd2xx.h
-    if test ! -f "${FTD2XX_H}"; then
-    AC_MSG_ERROR([Option: --with-ftd2xx-linux-tardir appears wrong, cannot find: ${FTD2XX_H}])
-    fi
-    CFLAGS="$CFLAGS -I$with_ftd2xx_linux_tardir"
-    if test $with_ftd2xx_lib = shared; then
-       FTD2XX_LDFLAGS="-L$with_ftd2xx_linux_tardir"
-       FTD2XX_LIB="-lftd2xx"
-    else
-      # Test #1 - v1.0.x
-      case "$host_cpu" in
-      i?86|x86_32)
-              dir=build/i386;;
-      amd64|x86_64)
-              dir=build/x86_64;;
-      *)
-              dir=none;;
-      esac
-      if test -f "$with_ftd2xx_linux_tardir/$dir/libftd2xx.a"; then
-          FTD2XX_LDFLAGS="-L$with_ftd2xx_linux_tardir/$dir"
-          # Also needs -lrt
-          FTD2XX_LIB="-lftd2xx -lrt"
-      else
-        # Test Number2.
-        # Grr.. perhaps it exists as a version number?
-        FTD2XX_LIB="$with_ftd2xx_linux_tardir/static_lib/libftd2xx.a.*.*.*"
-        count=`ls ${FTD2XX_LIB} | wc -l`
-        if test $count -gt 1 ; then
-          AC_MSG_ERROR([Multiple libftd2xx.a files found in: $with_ftd2xx_linux_tardir/static_lib sorry cannot handle this yet])
-        fi
-        if test $count -ne 1 ; then
-          AC_MSG_ERROR([Not found: $f, option: --with-ftd2xx-linux-tardir appears to be wrong])
-        fi
-        # Because the "-l" rules do not understand version numbers...
-        # we will just stuff the absolute path onto the LIBS variable
-        FTD2XX_LIB="`ls ${FTD2XX_LIB}` -lpthread"
-        FTD2XX_LDFLAGS=""
-      fi
-    fi
-    LDFLAGS="${LDFLAGS} ${FTD2XX_LDFLAGS}"
-    LIBS="${FTD2XX_LIB} ${LIBS}"
-    AC_MSG_RESULT([${FTD2XX_LDFLAGS} ${FTD2XX_LIB}])
-  else
-    AC_CHECK_HEADER([ftd2xx.h],[],[
-        AC_MSG_ERROR([You seem to be missing the FTD2xx driver header file.])
-      ])
-    AC_SEARCH_LIBS([FT_GetLibraryVersion],[ftd2xx],,[
-        AC_MSG_ERROR([You appear to be missing the FTD2xx driver library.])
-      ],[-lrt -lusb-1.0])
-  fi
-fi
-fi # linux
-
-if test $build_ft2232_ftd2xx = yes -o $build_presto_ftd2xx = yes -o $build_usb_blaster_ftd2xx = yes ; then
-
-# Before we go any further - make sure we can *BUILD* and *RUN*
-# a simple app with the "ftd2xx.lib" file - in what ever form we where given
-# We should be able to compile, link and run this test program now
-AC_MSG_CHECKING([whether ftd2xx library works])
-
-#
-# Save the LDFLAGS for later..
-LDFLAGS_SAVE=$LDFLAGS
-CFLAGS_SAVE=$CFLAGS
-_LDFLAGS=`eval echo $LDFLAGS`
-_CFLAGS=`eval echo $CFLAGS`
-LDFLAGS=$_LDFLAGS
-CFLAGS=$_CFLAGS
-
-AC_RUN_IFELSE([AC_LANG_PROGRAM([[
-#include "confdefs.h"
-#if IS_WIN32
-#include "windows.h"
-#endif
-#include <stdio.h>
-#include <ftd2xx.h>
-  ]], [[
-  DWORD x;
-  FT_GetLibraryVersion( &x );
-  ]])], [
-    AC_MSG_RESULT([Success!])
-  ], [
-    AC_MSG_ERROR([Cannot build & run test program using ftd2xx.lib])
-  ], [
-    AC_MSG_RESULT([Skipping as we are cross-compiling])
-  ])
-
-AC_MSG_CHECKING([for ftd2xx highspeed device support])
-AC_COMPILE_IFELSE([AC_LANG_PROGRAM([[
-#include "confdefs.h"
-#if IS_WIN32
-#include "windows.h"
-#endif
-#include <stdio.h>
-#include <ftd2xx.h>
-
-DWORD x = FT_DEVICE_4232H;
-    ]], [])], [
-      AC_DEFINE([BUILD_FT2232_HIGHSPEED], [1],
-        [Support FT2232H/FT4232HS with FTD2XX or libftdi.])
-      build_ft2232_highspeed=yes
-    ], [
-      build_ft2232_highspeed=no
-    ])
-  AC_MSG_RESULT([$build_ft2232_highspeed])
-
-  if test $build_ft2232_highspeed = no; then
-    AC_MSG_WARN([You need a newer FTD2XX driver (version 2.04.16 or later).])
-  fi
-
-AC_MSG_CHECKING([for ftd2xx FT232H device support])
-AC_COMPILE_IFELSE([AC_LANG_PROGRAM([[
-#include "confdefs.h"
-#if IS_WIN32
-#include "windows.h"
-#endif
-#include <stdio.h>
-#include <ftd2xx.h>
-
-DWORD x = FT_DEVICE_232H;
-    ]], [])], [
-      AC_DEFINE([HAS_ENUM_FT232H], [1],
-        [Support FT232H with FTD2XX or libftdi.])
-      has_enum_ft232h=yes
-    ], [
-      has_enum_ft232h=no
-    ])
-  AC_MSG_RESULT([$has_enum_ft232h])
-
-  if test $has_enum_ft232h = no; then
-    AC_MSG_WARN([You need a newer FTD2XX driver (version 2.08.12 or later).])
-  fi
-
-LDFLAGS=$LDFLAGS_SAVE
-CFLAGS=$CFLAGS_SAVE
-fi
-
-if test $build_ft2232_libftdi = yes -o $build_usb_blaster_libftdi = yes -o \
-  $build_openjtag_ftdi = yes -o $build_presto_libftdi = yes; then
-
-  # we can have libftdi or libftdi1, so check it and use the latest one
-  PKG_CHECK_MODULES([LIBFTDI], [libftdi1], [use_libftdi=yes], [use_libftdi=no])
-  if test $use_libftdi = no; then
-	PKG_CHECK_MODULES([LIBFTDI], [libftdi], [use_libftdi=yes], [use_libftdi=no])
-  fi
-  if test $use_libftdi = no; then
-	AC_MSG_ERROR([The libftdi driver is not present on your system.])
-  fi
-
-  #
-  # Try to build a small program.
-  AC_MSG_CHECKING([Build & Link with libftdi...])
-
-  LDFLAGS_SAVE=$LDFLAGS
-  CFLAGS_SAVE=$CFLAGS
-  LIBS_SAVE=$LIBS
-  _LDFLAGS=`eval echo $LDFLAGS`
-  _CFLAGS=`eval echo $CFLAGS`
-  _LIBS=`eval echo $LIBS`
-  LDFLAGS=$_LDFLAGS
-  CFLAGS="$_CFLAGS $LIBFTDI_CFLAGS"
-  LIBS="$_LIBS $LIBFTDI_LIBS"
-
-  AC_COMPILE_IFELSE([AC_LANG_PROGRAM([[
-#include <stdio.h>
-#include <ftdi.h>
-  ]], [[
-  struct ftdi_context *p;
-  p = ftdi_new();
-  if( p != NULL ){
-      return 0;
-  } else {
-      fprintf( stderr, "calling ftdi_new() failed\n");
-      return 1;
-        }
-    ]])], [
-      AC_MSG_RESULT([Success])
-    ], [
-      AC_MSG_ERROR([Cannot build test program using libftdi])
-    ])
-
-AC_MSG_CHECKING([for libftdi highspeed device support])
-AC_COMPILE_IFELSE([AC_LANG_PROGRAM([[
-#include <stdio.h>
-#include <ftdi.h>
-  ]], [[
-enum ftdi_chip_type x = TYPE_2232H;
-    ]])], [
-      AC_DEFINE([BUILD_FT2232_HIGHSPEED], [1],
-        [Support FT2232H/FT4232HS with FTD2XX or libftdi.])
-      build_ft2232_highspeed=yes
-    ], [
-      build_ft2232_highspeed=no
-    ])
-    AC_MSG_RESULT([$build_ft2232_highspeed])
-
-    if test $build_ft2232_highspeed = no; then
-      AC_MSG_WARN([You need a newer libftdi version (0.16 or later).])
-    fi
-
-AC_MSG_CHECKING([for libftdi FT232H device support])
-AC_COMPILE_IFELSE([AC_LANG_PROGRAM([[
-#include <stdio.h>
-#include <ftdi.h>
-  ]], [[
-enum ftdi_chip_type x = TYPE_232H;
-    ]])], [
-      AC_DEFINE([HAS_ENUM_FT232H], [1],
-        [Support FT232H with FTD2XX or libftdi.])
-      has_enum_ft232h=yes
-    ], [
-      has_enum_ft232h=no
-    ])
-    AC_MSG_RESULT([$has_enum_ft232h])
-
-    if test $has_enum_ft232h = no; then
-      AC_MSG_WARN([You need a newer libftdi version (0.20 or later).])
-    fi
-
-  # Restore the 'unexpanded ldflags'
-  LDFLAGS=$LDFLAGS_SAVE
-  CFLAGS=$CFLAGS_SAVE
-  LIBS=$LIBS_SAVE
-fi
-=======
-])
->>>>>>> 646566e0
+])
 
 PKG_CHECK_MODULES([LIBUSB1], [libusb-1.0], [
 	use_libusb1=yes
