#ifdef HAVE_CONFIG_H
#include "config.h"
#endif

#include "riscv_debug.h"
#include "target/target.h"
#include "target/riscv/riscv.h"
#include "server/gdb_server.h"

#if BUILD_RISCV == 1

<<<<<<< HEAD
// int riscv_update_threads(struct rtos *rtos);
=======
>>>>>>> 20463c28
static int riscv_gdb_thread_packet(struct connection *connection, const char *packet, int packet_size);
static int riscv_gdb_v_packet(struct connection *connection, const char *packet, int packet_size);

static bool riscv_detect_rtos(struct target *target)
{
	LOG_ERROR("riscv_detect_rtos() unimplemented");
	return -1;
}

static int riscv_create_rtos(struct target *target)
{
	LOG_DEBUG("RISC-V Debug 'RTOS' created: this doesn't mean you're running an RTOS, just that you have multi-hart support on RISC-V");

	struct riscv_rtos *r = calloc(1, sizeof(*r));
	target->rtos->rtos_specific_params = r;
#if 0
	r->target_hartid = 0;
	r->target_any_hart = true;
	r->target_every_hart = true;
#endif

	target->rtos->current_threadid = 1;
	target->rtos->current_thread = 1;

	target->rtos->gdb_thread_packet = riscv_gdb_thread_packet;
	target->rtos->gdb_v_packet = riscv_gdb_v_packet;

	return JIM_OK;
}

int riscv_update_threads(struct rtos *rtos)
{
	LOG_DEBUG("Updating the RISC-V Hart List");

	struct target *target = rtos->target;

	/* Figures out how many harts there are on the system. */
	int hart_count = riscv_count_harts(rtos->target);
	if (rtos->thread_count != hart_count) {
		rtos_free_threadlist(rtos);
		rtos->thread_count = hart_count;
		rtos->thread_details = calloc(rtos->thread_count, sizeof(*rtos->thread_details));
		for (int i = 0; i < rtos->thread_count; ++i) {
			LOG_DEBUG("  Setting up Hart %d", i);
			rtos->thread_details[i].threadid = i + 1;
			rtos->thread_details[i].exists = true;
			if (asprintf(&rtos->thread_details[i].thread_name_str, "Hart %d", i) < 0)
				LOG_ERROR("riscv_update_threads() failed asprintf");
			if (asprintf(&rtos->thread_details[i].extra_info_str, "RV%d",
						riscv_xlen_of_hart(target, i)) < 0)
				LOG_ERROR("riscv_update_threads() failed asprintf");
		}
	}
	return JIM_OK;
}

static int riscv_gdb_thread_packet(struct connection *connection, const char *packet, int packet_size)
{
	struct target *target = get_target_from_connection(connection);
	struct rtos *rtos = target->rtos;
	struct riscv_rtos *r = (struct riscv_rtos *)(target->rtos->rtos_specific_params);

	char *packet_stttrr = malloc(packet_size + 1);
	memset(packet_stttrr, '\0', packet_size + 1);
	memcpy(packet_stttrr, packet, packet_size);
	LOG_DEBUG("handling packet '%s'", packet_stttrr);

	switch (packet[0]) {
	case 'q':
		if (strncmp(packet, "qfThreadInfo", 12) == 0) {
			riscv_update_threads(target->rtos);
			r->qs_thread_info_offset = 1;

			char m[16];
			snprintf(m, 16, "m%08x", (int)rtos->thread_details[0].threadid);
			gdb_put_packet(connection, m, strlen(m));
			return ERROR_OK;
		}

		if (strncmp(packet, "qsThreadInfo", 12) == 0) {
			if (r->qs_thread_info_offset >= rtos->thread_count) {
				gdb_put_packet(connection, "l", 1);
				return ERROR_OK;
			}

			int tid = r->qs_thread_info_offset++;
			char m[16];
			snprintf(m, 16, "m%08x", (int)rtos->thread_details[tid].threadid);
			gdb_put_packet(connection, m, strlen(m));
			return ERROR_OK;
		}

		if (strncmp(packet, "qAttached", 9) == 0) {
			gdb_put_packet(connection, "1", 1);
			return ERROR_OK;
		}

		if (strncmp(packet, "qThreadExtraInfo", 16) == 0) {
			char tid_str[32];
			memcpy(tid_str, packet + 17, packet_size - 17);
			tid_str[packet_size - 17] = '\0';
			char *end;
			int tid = strtol(tid_str, &end, 16);
			if (*end != '\0') {
				LOG_ERROR("Got qThreadExtraInfo with non-numeric TID: '%s'", tid_str);
				gdb_put_packet(connection, NULL, 0);
				return ERROR_FAIL;
			}

			char m[16];
			snprintf(m, 16, "hart %d", tid);
			char h[33];
			h[0] = '\0';
			for (size_t i = 0; i < strlen(m); ++i) {
				char byte[3];
				snprintf(byte, 3, "%02x", m[i]);
				strncat(h, byte, 32);
			}
			gdb_put_packet(connection, h, strlen(h));
			return ERROR_OK;
		}

		return GDB_THREAD_PACKET_NOT_CONSUMED;

	case 'Q':
		return GDB_THREAD_PACKET_NOT_CONSUMED;

	case 'H':
		/* ‘H op thread-id’
		 *
		 * Set thread for subsequent operations (‘m’, ‘M’, ‘g’, ‘G’,
		 * et.al.). Depending on the operation to be performed, op
		 * should be ‘c’ for step and continue operations (note that
		 * this is deprecated, supporting the ‘vCont’ command is a
		 * better option), and ‘g’ for other operations. The thread
		 * designator thread-id has the format and interpretation
		 * described in thread-id syntax.
		 *
		 * Reply:
		 * ‘OK’ for success
		 * ‘E NN’ for an error
		 */
	{
		char tid_str[32];
		memcpy(tid_str, packet + 2, packet_size - 2);
		tid_str[packet_size - 2] = '\0';
		char *entptr;
		int tid = strtol(tid_str, &entptr, 16);
		if (*entptr != '\0') {
			LOG_ERROR("Got H packet, but without integer: %s", tid_str);
			return GDB_THREAD_PACKET_NOT_CONSUMED;
		}

		switch (tid) {
		case 0:
		case -1:
			riscv_set_all_rtos_harts(target);
			break;
		default:
			riscv_set_rtos_hartid(target, tid - 1);
			break;
		}

		switch (packet[1]) {
		case 'g':
		case 'c':
			gdb_put_packet(connection, "OK", 2);
			return ERROR_OK;
		default:
			LOG_ERROR("Unknown H packet subtype %2x\n", packet[1]);
			gdb_put_packet(connection, NULL, 0);
			return ERROR_FAIL;
		}
	}

	case 'T':
	{
		char tid_str[32];
		memcpy(tid_str, packet + 1, packet_size - 1);
		tid_str[packet_size - 1] = '\0';
		char *end;
		int tid = strtol(tid_str, &end, 16);
		if (*end != '\0') {
			LOG_ERROR("T packet with non-numeric tid %s", tid_str);
			gdb_put_packet(connection, NULL, 0);
			return ERROR_FAIL;
		}

		riscv_update_threads(target->rtos);
		if (tid <= target->rtos->thread_count) {
			gdb_put_packet(connection, "OK", 2);
			return ERROR_OK;
		} else {
			gdb_put_packet(connection, "E00", 3);
			return ERROR_OK;
		}
	}

	case 'c':
	case 's':
		target->state = TARGET_HALTED;
		return JIM_OK;

	case 'R':
		gdb_put_packet(connection, "E00", 3);
		return JIM_OK;

	default:
		LOG_ERROR("Unknown packet of type 0x%2.2x", packet[0]);
		gdb_put_packet(connection, NULL, 0);
		return JIM_OK;
	}
}

static int riscv_gdb_v_packet(struct connection *connection, const char *packet, int packet_size)
{
	char *packet_stttrr = malloc(packet_size + 1);
	memset(packet_stttrr, '\0', packet_size + 1);
	memcpy(packet_stttrr, packet, packet_size);
	LOG_DEBUG("handling packet '%s'", packet_stttrr);

	struct target *target = get_target_from_connection(connection);

	if (strcmp(packet_stttrr, "vCont?") == 0) {
		static const char *message = "OK";
		gdb_put_packet(connection, (char *)message, strlen(message));
		return JIM_OK;
	}

	int threadid;
	if (sscanf(packet_stttrr, "vCont;s:%d;c", &threadid) == 1) {
		riscv_set_rtos_hartid(target, threadid - 1);
		riscv_step_rtos_hart(target);

		gdb_put_packet(connection, "S05", 3);
		return JIM_OK;
	}

	if (strcmp(packet_stttrr, "vCont;c") == 0) {
		target_call_event_callbacks(target, TARGET_EVENT_GDB_START);
		target_call_event_callbacks(target, TARGET_EVENT_RESUME_START);
		riscv_resume_all_harts(target);
		target->state = TARGET_RUNNING;
		gdb_set_frontend_state_running(connection);
		target_call_event_callbacks(target, TARGET_EVENT_RESUMED);
		target_call_event_callbacks(target, TARGET_EVENT_RESUME_END);
		return JIM_OK;
	}

	if (strncmp(packet_stttrr, "vCont", 5) == 0)
		LOG_ERROR("Got unknown vCont-type packet");

	return GDB_THREAD_PACKET_NOT_CONSUMED;
}

static int riscv_get_thread_reg_list(struct rtos *rtos, int64_t thread_id, char **hex_reg_list)
{
	LOG_DEBUG("Updating RISC-V register list for hart %d", (int)(thread_id - 1));

#if 0
	LOG_ERROR("  Not actually updating");
	*hex_reg_list = 0;
	return JIM_OK;
#endif

	size_t n_regs = 32;
	size_t xlen = 64;
	size_t reg_chars = xlen / 8 * 2;

	ssize_t hex_reg_list_length = n_regs * reg_chars + 2;
	*hex_reg_list = malloc(hex_reg_list_length);
	*hex_reg_list[0] = '\0';
	for (size_t i = 0; i < n_regs; ++i) {
		if (riscv_has_register(rtos->target, thread_id, i)) {
			uint64_t reg_value = riscv_get_register_on_hart(rtos->target, thread_id - 1, i);
			for (size_t byte = 0; byte < xlen / 8; ++byte) {
				uint8_t reg_byte = reg_value >> (byte * 8);
				char hex[3] = {'x', 'x', 'x'};
				snprintf(hex, 3, "%02x", reg_byte);
				strncat(*hex_reg_list, hex, hex_reg_list_length);
			}
		} else {
			for (size_t byte = 0; byte < xlen / 8; ++byte)
				strncat(*hex_reg_list, "xx", hex_reg_list_length);
		}
	}
	LOG_DEBUG("%s", *hex_reg_list);
	return JIM_OK;
}

static int riscv_get_symbol_list_to_lookup(symbol_table_elem_t *symbol_list[])
{
	*symbol_list = calloc(1, sizeof(symbol_table_elem_t));
	(*symbol_list)[0].symbol_name = NULL;
	(*symbol_list)[0].optional = false;
	return JIM_OK;
}

const struct rtos_type riscv_rtos = {
	.name = "riscv",
	.detect_rtos = riscv_detect_rtos,
	.create = riscv_create_rtos,
	.update_threads = riscv_update_threads,
	.get_thread_reg_list = riscv_get_thread_reg_list,
	.get_symbol_list_to_lookup = riscv_get_symbol_list_to_lookup,
};

#endif<|MERGE_RESOLUTION|>--- conflicted
+++ resolved
@@ -9,10 +9,6 @@
 
 #if BUILD_RISCV == 1
 
-<<<<<<< HEAD
-// int riscv_update_threads(struct rtos *rtos);
-=======
->>>>>>> 20463c28
 static int riscv_gdb_thread_packet(struct connection *connection, const char *packet, int packet_size);
 static int riscv_gdb_v_packet(struct connection *connection, const char *packet, int packet_size);
 
@@ -85,7 +81,7 @@
 		if (strncmp(packet, "qfThreadInfo", 12) == 0) {
 			riscv_update_threads(target->rtos);
 			r->qs_thread_info_offset = 1;
-
+			
 			char m[16];
 			snprintf(m, 16, "m%08x", (int)rtos->thread_details[0].threadid);
 			gdb_put_packet(connection, m, strlen(m));
