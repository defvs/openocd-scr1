noinst_LTLIBRARIES += %D%/librtos.la
%C%_librtos_la_SOURCES = \
	%D%/rtos.c \
	%D%/rtos_standard_stackings.c \
	%D%/rtos_ecos_stackings.c  \
	%D%/rtos_chibios_stackings.c \
	%D%/rtos_embkernel_stackings.c \
	%D%/rtos_mqx_stackings.c \
	%D%/rtos_ucos_iii_stackings.c \
	%D%/FreeRTOS.c \
	%D%/ThreadX.c \
	%D%/eCos.c \
	%D%/linux.c \
	%D%/ChibiOS.c \
	%D%/embKernel.c \
	%D%/mqx.c \
<<<<<<< HEAD
	%D%/uCOS-III.c \
	%D%/riscv_debug.c \
=======
	%D%/riscv_debug.c \
	%D%/uCOS-III.c \
>>>>>>> d77c4a95
	%D%/rtos.h \
	%D%/rtos_standard_stackings.h \
	%D%/rtos_ecos_stackings.h \
	%D%/linux_header.h \
	%D%/rtos_chibios_stackings.h \
	%D%/rtos_embkernel_stackings.h \
	%D%/rtos_mqx_stackings.h \
	%D%/rtos_ucos_iii_stackings.h \
	%D%/riscv_debug.h

%C%_librtos_la_CFLAGS = $(AM_CFLAGS)

if IS_MINGW
# FD_* macros are sloppy with their signs on MinGW32 platform
%C%_librtos_la_CFLAGS += -Wno-sign-compare
endif<|MERGE_RESOLUTION|>--- conflicted
+++ resolved
@@ -14,13 +14,9 @@
 	%D%/ChibiOS.c \
 	%D%/embKernel.c \
 	%D%/mqx.c \
-<<<<<<< HEAD
+	%D%/riscv_debug.c \
 	%D%/uCOS-III.c \
 	%D%/riscv_debug.c \
-=======
-	%D%/riscv_debug.c \
-	%D%/uCOS-III.c \
->>>>>>> d77c4a95
 	%D%/rtos.h \
 	%D%/rtos_standard_stackings.h \
 	%D%/rtos_ecos_stackings.h \
