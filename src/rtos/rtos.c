/***************************************************************************
 *   Copyright (C) 2011 by Broadcom Corporation                            *
 *   Evan Hunter - ehunter@broadcom.com                                    *
 *                                                                         *
 *   This program is free software; you can redistribute it and/or modify  *
 *   it under the terms of the GNU General Public License as published by  *
 *   the Free Software Foundation; either version 2 of the License, or     *
 *   (at your option) any later version.                                   *
 *                                                                         *
 *   This program is distributed in the hope that it will be useful,       *
 *   but WITHOUT ANY WARRANTY; without even the implied warranty of        *
 *   MERCHANTABILITY or FITNESS FOR A PARTICULAR PURPOSE.  See the         *
 *   GNU General Public License for more details.                          *
 *                                                                         *
 *   You should have received a copy of the GNU General Public License     *
 *   along with this program.  If not, see <http://www.gnu.org/licenses/>. *
 ***************************************************************************/

#ifdef HAVE_CONFIG_H
#include "config.h"
#endif

#include "rtos.h"
#include "target/target.h"
#include "helper/log.h"
#include "helper/binarybuffer.h"
#include "server/gdb_server.h"

/* RTOSs */
extern struct rtos_type FreeRTOS_rtos;
extern struct rtos_type ThreadX_rtos;
extern struct rtos_type eCos_rtos;
extern struct rtos_type Linux_os;
extern struct rtos_type ChibiOS_rtos;
extern struct rtos_type embKernel_rtos;
extern struct rtos_type mqx_rtos;
extern struct rtos_type uCOS_III_rtos;
<<<<<<< HEAD
#if BUILD_RISCV == 1
=======
extern struct rtos_type nuttx_rtos;
>>>>>>> 983a07be
extern struct rtos_type riscv_rtos;
#endif

static struct rtos_type *rtos_types[] = {
	&ThreadX_rtos,
	&FreeRTOS_rtos,
	&eCos_rtos,
	&Linux_os,
	&ChibiOS_rtos,
	&embKernel_rtos,
	&mqx_rtos,
	&uCOS_III_rtos,
<<<<<<< HEAD
#if BUILD_RISCV == 1
=======
	&nuttx_rtos,
>>>>>>> 983a07be
	&riscv_rtos,
#endif
    NULL
};

int rtos_thread_packet(struct connection *connection, const char *packet, int packet_size);

int rtos_smp_init(struct target *target)
{
	if (target->rtos->type->smp_init)
		return target->rtos->type->smp_init(target);
	return ERROR_TARGET_INIT_FAILED;
}

static int rtos_target_for_threadid(struct connection *connection, int64_t threadid, struct target **t)
{
	struct target *curr = get_target_from_connection(connection);
	if (t)
		*t = curr;

	return ERROR_OK;
}

static int os_alloc(struct target *target, struct rtos_type *ostype)
{
	struct rtos *os = target->rtos = calloc(1, sizeof(struct rtos));

	if (!os)
		return JIM_ERR;

	os->type = ostype;
	os->current_threadid = -1;
	os->current_thread = 0;
	os->symbols = NULL;
	os->target = target;

	/* RTOS drivers can override the packet handler in _create(). */
	os->gdb_thread_packet = rtos_thread_packet;
#if BUILD_RISCV == 1
	os->gdb_v_packet = NULL;
<<<<<<< HEAD
#endif
=======
	os->gdb_target_for_threadid = rtos_target_for_threadid;
>>>>>>> 983a07be

	return JIM_OK;
}

static void os_free(struct target *target)
{
	if (!target->rtos)
		return;

	if (target->rtos->symbols)
		free(target->rtos->symbols);

	free(target->rtos);
	target->rtos = NULL;
}

static int os_alloc_create(struct target *target, struct rtos_type *ostype)
{
	int ret = os_alloc(target, ostype);

	if (JIM_OK == ret) {
		ret = target->rtos->type->create(target);
		if (ret != JIM_OK)
			os_free(target);
	}

	return ret;
}

int rtos_create(Jim_GetOptInfo *goi, struct target *target)
{
	int x;
	const char *cp;
	struct Jim_Obj *res;
	int e;

	if (!goi->isconfigure && goi->argc != 0) {
		Jim_WrongNumArgs(goi->interp, goi->argc, goi->argv, "NO PARAMS");
		return JIM_ERR;
	}

	os_free(target);

	e = Jim_GetOpt_String(goi, &cp, NULL);
	if (e != JIM_OK)
		return e;

	if (0 == strcmp(cp, "auto")) {
		/* Auto detect tries to look up all symbols for each RTOS,
		 * and runs the RTOS driver's _detect() function when GDB
		 * finds all symbols for any RTOS. See rtos_qsymbol(). */
		target->rtos_auto_detect = true;

		/* rtos_qsymbol() will iterate over all RTOSes. Allocate
		 * target->rtos here, and set it to the first RTOS type. */
		return os_alloc(target, rtos_types[0]);
	}

	for (x = 0; rtos_types[x]; x++)
		if (0 == strcmp(cp, rtos_types[x]->name))
			return os_alloc_create(target, rtos_types[x]);

	Jim_SetResultFormatted(goi->interp, "Unknown RTOS type %s, try one of: ", cp);
	res = Jim_GetResult(goi->interp);
	for (x = 0; rtos_types[x]; x++)
		Jim_AppendStrings(goi->interp, res, rtos_types[x]->name, ", ", NULL);
	Jim_AppendStrings(goi->interp, res, " or auto", NULL);

	return JIM_ERR;
}

int gdb_thread_packet(struct connection *connection, char const *packet, int packet_size)
{
	struct target *target = get_target_from_connection(connection);
	if (target->rtos == NULL)
		return rtos_thread_packet(connection, packet, packet_size);	/* thread not
										 *found*/
	return target->rtos->gdb_thread_packet(connection, packet, packet_size);
}

static symbol_table_elem_t *next_symbol(struct rtos *os, char *cur_symbol, uint64_t cur_addr)
{
	symbol_table_elem_t *s;

	if (!os->symbols)
		os->type->get_symbol_list_to_lookup(&os->symbols);

	if (!cur_symbol[0])
		return &os->symbols[0];

	for (s = os->symbols; s->symbol_name; s++)
		if (!strcmp(s->symbol_name, cur_symbol)) {
			s->address = cur_addr;
			s++;
			return s;
		}

	return NULL;
}

/* searches for 'symbol' in the lookup table for 'os' and returns TRUE,
 * if 'symbol' is not declared optional */
static bool is_symbol_mandatory(const struct rtos *os, const char *symbol)
{
	for (symbol_table_elem_t *s = os->symbols; s->symbol_name; ++s) {
		if (!strcmp(s->symbol_name, symbol))
			return !s->optional;
	}
	return false;
}

/* rtos_qsymbol() processes and replies to all qSymbol packets from GDB.
 *
 * GDB sends a qSymbol:: packet (empty address, empty name) to notify
 * that it can now answer qSymbol::hexcodedname queries, to look up symbols.
 *
 * If the qSymbol packet has no address that means GDB did not find the
 * symbol, in which case auto-detect will move on to try the next RTOS.
 *
 * rtos_qsymbol() then calls the next_symbol() helper function, which
 * iterates over symbol names for the current RTOS until it finds the
 * symbol in the received GDB packet, and then returns the next entry
 * in the list of symbols.
 *
 * If GDB replied about the last symbol for the RTOS and the RTOS was
 * specified explicitly, then no further symbol lookup is done. When
 * auto-detecting, the RTOS driver _detect() function must return success.
 *
 * rtos_qsymbol() returns 1 if an RTOS has been detected, or 0 otherwise.
 */
int rtos_qsymbol(struct connection *connection, char const *packet, int packet_size)
{
	int rtos_detected = 0;
	uint64_t addr = 0;
	size_t reply_len;
	char reply[GDB_BUFFER_SIZE], cur_sym[GDB_BUFFER_SIZE / 2] = "";
	symbol_table_elem_t *next_sym = NULL;
	struct target *target = get_target_from_connection(connection);
	struct rtos *os = target->rtos;

	reply_len = sprintf(reply, "OK");

	if (!os)
		goto done;

	/* Decode any symbol name in the packet*/
	size_t len = unhexify((uint8_t *)cur_sym, strchr(packet + 8, ':') + 1, strlen(strchr(packet + 8, ':') + 1));
	cur_sym[len] = 0;

	if ((strcmp(packet, "qSymbol::") != 0) &&               /* GDB is not offering symbol lookup for the first time */
	    (!sscanf(packet, "qSymbol:%" SCNx64 ":", &addr)) && /* GDB did not find an address for a symbol */
	    is_symbol_mandatory(os, cur_sym)) {					/* the symbol is mandatory for this RTOS */

		/* GDB could not find an address for the previous symbol */
		if (!target->rtos_auto_detect) {
			LOG_WARNING("RTOS %s not detected. (GDB could not find symbol \'%s\')", os->type->name, cur_sym);
			goto done;
		} else {
			/* Autodetecting RTOS - try next RTOS */
			if (!rtos_try_next(target)) {
				LOG_WARNING("No RTOS could be auto-detected!");
				goto done;
			}

			/* Next RTOS selected - invalidate current symbol */
			cur_sym[0] = '\x00';
		}
	}
	next_sym = next_symbol(os, cur_sym, addr);

	if (!next_sym->symbol_name) {
		/* No more symbols need looking up */

		if (!target->rtos_auto_detect) {
			rtos_detected = 1;
			goto done;
		}

		if (os->type->detect_rtos(target)) {
			LOG_INFO("Auto-detected RTOS: %s", os->type->name);
			rtos_detected = 1;
			goto done;
		} else {
			LOG_WARNING("No RTOS could be auto-detected!");
			goto done;
		}
	}

	if (8 + (strlen(next_sym->symbol_name) * 2) + 1 > sizeof(reply)) {
		LOG_ERROR("ERROR: RTOS symbol '%s' name is too long for GDB!", next_sym->symbol_name);
		goto done;
	}

	reply_len = snprintf(reply, sizeof(reply), "qSymbol:");
	reply_len += hexify(reply + reply_len,
		(const uint8_t *)next_sym->symbol_name, strlen(next_sym->symbol_name),
		sizeof(reply) - reply_len);

done:
	gdb_put_packet(connection, reply, reply_len);
	return rtos_detected;
}

int rtos_thread_packet(struct connection *connection, char const *packet, int packet_size)
{
	struct target *target = get_target_from_connection(connection);

	if (strncmp(packet, "qThreadExtraInfo,", 17) == 0) {
		if ((target->rtos != NULL) && (target->rtos->thread_details != NULL) &&
				(target->rtos->thread_count != 0)) {
			threadid_t threadid = 0;
			int found = -1;
			sscanf(packet, "qThreadExtraInfo,%" SCNx64, &threadid);

			if ((target->rtos != NULL) && (target->rtos->thread_details != NULL)) {
				int thread_num;
				for (thread_num = 0; thread_num < target->rtos->thread_count; thread_num++) {
					if (target->rtos->thread_details[thread_num].threadid == threadid) {
						if (target->rtos->thread_details[thread_num].exists)
							found = thread_num;
					}
				}
			}
			if (found == -1) {
				gdb_put_packet(connection, "E01", 3);	/* thread not found */
				return ERROR_OK;
			}

			struct thread_detail *detail = &target->rtos->thread_details[found];

			int str_size = 0;
			if (detail->thread_name_str != NULL)
				str_size += strlen(detail->thread_name_str);
			if (detail->extra_info_str != NULL)
				str_size += strlen(detail->extra_info_str);

			char *tmp_str = calloc(str_size + 9, sizeof(char));
			char *tmp_str_ptr = tmp_str;

			if (detail->thread_name_str != NULL)
				tmp_str_ptr += sprintf(tmp_str_ptr, "Name: %s", detail->thread_name_str);
			if (detail->extra_info_str != NULL) {
				if (tmp_str_ptr != tmp_str)
					tmp_str_ptr += sprintf(tmp_str_ptr, ", ");
				tmp_str_ptr += sprintf(tmp_str_ptr, "%s", detail->extra_info_str);
			}

			assert(strlen(tmp_str) ==
				(size_t) (tmp_str_ptr - tmp_str));

			char *hex_str = malloc(strlen(tmp_str) * 2 + 1);
			size_t pkt_len = hexify(hex_str, (const uint8_t *)tmp_str,
				strlen(tmp_str), strlen(tmp_str) * 2 + 1);

			gdb_put_packet(connection, hex_str, pkt_len);
			free(hex_str);
			free(tmp_str);
			return ERROR_OK;

		}
		gdb_put_packet(connection, "", 0);
		return ERROR_OK;
	} else if (strncmp(packet, "qSymbol", 7) == 0) {
		if (rtos_qsymbol(connection, packet, packet_size) == 1) {
			if (target->rtos_auto_detect == true) {
				target->rtos_auto_detect = false;
				target->rtos->type->create(target);
			}
			target->rtos->type->update_threads(target->rtos);
		}
		return ERROR_OK;
	} else if (strncmp(packet, "qfThreadInfo", 12) == 0) {
		int i;
		if (target->rtos != NULL) {
			if (target->rtos->thread_count == 0) {
				gdb_put_packet(connection, "l", 1);
			} else {
				/*thread id are 16 char +1 for ',' */
				char *out_str = malloc(17 * target->rtos->thread_count + 1);
				char *tmp_str = out_str;
				for (i = 0; i < target->rtos->thread_count; i++) {
					tmp_str += sprintf(tmp_str, "%c%016" PRIx64, i == 0 ? 'm' : ',',
										target->rtos->thread_details[i].threadid);
				}
				gdb_put_packet(connection, out_str, strlen(out_str));
				free(out_str);
			}
		} else
			gdb_put_packet(connection, "l", 1);

		return ERROR_OK;
	} else if (strncmp(packet, "qsThreadInfo", 12) == 0) {
		gdb_put_packet(connection, "l", 1);
		return ERROR_OK;
	} else if (strncmp(packet, "qAttached", 9) == 0) {
		gdb_put_packet(connection, "1", 1);
		return ERROR_OK;
	} else if (strncmp(packet, "qOffsets", 8) == 0) {
		char offsets[] = "Text=0;Data=0;Bss=0";
		gdb_put_packet(connection, offsets, sizeof(offsets)-1);
		return ERROR_OK;
	} else if (strncmp(packet, "qCRC:", 5) == 0) {
		/* make sure we check this before "qC" packet below
		 * otherwise it gets incorrectly handled */
		return GDB_THREAD_PACKET_NOT_CONSUMED;
	} else if (strncmp(packet, "qC", 2) == 0) {
		if (target->rtos != NULL) {
			char buffer[19];
			int size;
			size = snprintf(buffer, 19, "QC%016" PRIx64, target->rtos->current_thread);
			gdb_put_packet(connection, buffer, size);
		} else
			gdb_put_packet(connection, "QC0", 3);
		return ERROR_OK;
	} else if (packet[0] == 'T') {	/* Is thread alive? */
		threadid_t threadid;
		int found = -1;
		sscanf(packet, "T%" SCNx64, &threadid);
		if ((target->rtos != NULL) && (target->rtos->thread_details != NULL)) {
			int thread_num;
			for (thread_num = 0; thread_num < target->rtos->thread_count; thread_num++) {
				if (target->rtos->thread_details[thread_num].threadid == threadid) {
					if (target->rtos->thread_details[thread_num].exists)
						found = thread_num;
				}
			}
		}
		if (found != -1)
			gdb_put_packet(connection, "OK", 2);	/* thread alive */
		else
			gdb_put_packet(connection, "E01", 3);	/* thread not found */
		return ERROR_OK;
	} else if (packet[0] == 'H') {	/* Set current thread ( 'c' for step and continue, 'g' for
					 * all other operations ) */
		if ((packet[1] == 'g') && (target->rtos != NULL)) {
			threadid_t threadid;
			sscanf(packet, "Hg%16" SCNx64, &threadid);
			LOG_DEBUG("RTOS: GDB requested to set current thread to 0x%" PRIx64, threadid);
			/* threadid of 0 indicates target should choose */
			if (threadid == 0)
				target->rtos->current_threadid = target->rtos->current_thread;
			else
				target->rtos->current_threadid = threadid;
		}
		gdb_put_packet(connection, "OK", 2);
		return ERROR_OK;
	}

	return GDB_THREAD_PACKET_NOT_CONSUMED;
}

int rtos_get_gdb_reg_list(struct connection *connection)
{
	struct target *target = get_target_from_connection(connection);
	int64_t current_threadid = target->rtos->current_threadid;
	if ((target->rtos != NULL) && (current_threadid != -1) &&
			(current_threadid != 0) &&
			((current_threadid != target->rtos->current_thread) ||
			(target->smp))) {	/* in smp several current thread are possible */
		char *hex_reg_list;

        LOG_DEBUG("RTOS: getting register list for thread 0x%" PRIx64
                    ", target->rtos->current_thread=0x%" PRIx64 "\r\n",
                    current_threadid,
                    target->rtos->current_thread);

		int retval = target->rtos->type->get_thread_reg_list(target->rtos,
				current_threadid,
				&hex_reg_list);
		if (retval != ERROR_OK) {
			LOG_ERROR("RTOS: failed to get register list");
			return retval;
		}

		if (hex_reg_list != NULL) {
			gdb_put_packet(connection, hex_reg_list, strlen(hex_reg_list));
			free(hex_reg_list);
			return ERROR_OK;
		}
	}
	return ERROR_FAIL;
}

int rtos_generic_stack_read(struct target *target,
	const struct rtos_register_stacking *stacking,
	int64_t stack_ptr,
	char **hex_reg_list)
{
	int list_size = 0;
	char *tmp_str_ptr;
	int64_t new_stack_ptr;
	int i;
	int retval;

	if (stack_ptr == 0) {
		LOG_ERROR("Error: null stack pointer in thread");
		return -5;
	}
	/* Read the stack */
	uint8_t *stack_data = malloc(stacking->stack_registers_size);
	uint32_t address = stack_ptr;

	if (stacking->stack_growth_direction == 1)
		address -= stacking->stack_registers_size;
	retval = target_read_buffer(target, address, stacking->stack_registers_size, stack_data);
	if (retval != ERROR_OK) {
		free(stack_data);
		LOG_ERROR("Error reading stack frame from thread");
		return retval;
	}
	LOG_DEBUG("RTOS: Read stack frame at 0x%" PRIx32, address);

#if 0
		LOG_OUTPUT("Stack Data :");
		for (i = 0; i < stacking->stack_registers_size; i++)
			LOG_OUTPUT("%02X", stack_data[i]);
		LOG_OUTPUT("\r\n");
#endif
	for (i = 0; i < stacking->num_output_registers; i++)
		list_size += stacking->register_offsets[i].width_bits/8;
	*hex_reg_list = malloc(list_size*2 + 1);
	tmp_str_ptr = *hex_reg_list;
	if (stacking->calculate_process_stack != NULL) {
		new_stack_ptr = stacking->calculate_process_stack(target,
				stack_data, stacking, stack_ptr);
	} else {
		new_stack_ptr = stack_ptr - stacking->stack_growth_direction *
			stacking->stack_registers_size;
	}
	for (i = 0; i < stacking->num_output_registers; i++) {
		int j;
		for (j = 0; j < stacking->register_offsets[i].width_bits/8; j++) {
			if (stacking->register_offsets[i].offset == -1)
				tmp_str_ptr += sprintf(tmp_str_ptr, "%02x", 0);
			else if (stacking->register_offsets[i].offset == -2)
				tmp_str_ptr += sprintf(tmp_str_ptr, "%02x",
						((uint8_t *)&new_stack_ptr)[j]);
			else
				tmp_str_ptr += sprintf(tmp_str_ptr, "%02x",
						stack_data[stacking->register_offsets[i].offset + j]);
		}
	}
	free(stack_data);
/*	LOG_OUTPUT("Output register string: %s\r\n", *hex_reg_list); */
	return ERROR_OK;
}

int rtos_try_next(struct target *target)
{
	struct rtos *os = target->rtos;
	struct rtos_type **type = rtos_types;

	if (!os)
		return 0;

	while (*type && os->type != *type)
		type++;

	if (!*type || !*(++type))
		return 0;

	os->type = *type;
	if (os->symbols) {
		free(os->symbols);
		os->symbols = NULL;
	}

	return 1;
}

int rtos_update_threads(struct target *target)
{
	if ((target->rtos != NULL) && (target->rtos->type != NULL))
		target->rtos->type->update_threads(target->rtos);
	return ERROR_OK;
}

void rtos_free_threadlist(struct rtos *rtos)
{
	if (rtos->thread_details) {
		int j;

		for (j = 0; j < rtos->thread_count; j++) {
			struct thread_detail *current_thread = &rtos->thread_details[j];
			free(current_thread->thread_name_str);
			free(current_thread->extra_info_str);
		}
		free(rtos->thread_details);
		rtos->thread_details = NULL;
		rtos->thread_count = 0;
		rtos->current_threadid = -1;
		rtos->current_thread = 0;
	}
}<|MERGE_RESOLUTION|>--- conflicted
+++ resolved
@@ -35,13 +35,8 @@
 extern struct rtos_type embKernel_rtos;
 extern struct rtos_type mqx_rtos;
 extern struct rtos_type uCOS_III_rtos;
-<<<<<<< HEAD
-#if BUILD_RISCV == 1
-=======
 extern struct rtos_type nuttx_rtos;
->>>>>>> 983a07be
 extern struct rtos_type riscv_rtos;
-#endif
 
 static struct rtos_type *rtos_types[] = {
 	&ThreadX_rtos,
@@ -52,14 +47,9 @@
 	&embKernel_rtos,
 	&mqx_rtos,
 	&uCOS_III_rtos,
-<<<<<<< HEAD
-#if BUILD_RISCV == 1
-=======
 	&nuttx_rtos,
->>>>>>> 983a07be
 	&riscv_rtos,
-#endif
-    NULL
+	NULL
 };
 
 int rtos_thread_packet(struct connection *connection, const char *packet, int packet_size);
@@ -95,13 +85,8 @@
 
 	/* RTOS drivers can override the packet handler in _create(). */
 	os->gdb_thread_packet = rtos_thread_packet;
-#if BUILD_RISCV == 1
 	os->gdb_v_packet = NULL;
-<<<<<<< HEAD
-#endif
-=======
 	os->gdb_target_for_threadid = rtos_target_for_threadid;
->>>>>>> 983a07be
 
 	return JIM_OK;
 }
@@ -463,10 +448,10 @@
 			(target->smp))) {	/* in smp several current thread are possible */
 		char *hex_reg_list;
 
-        LOG_DEBUG("RTOS: getting register list for thread 0x%" PRIx64
-                    ", target->rtos->current_thread=0x%" PRIx64 "\r\n",
-                    current_threadid,
-                    target->rtos->current_thread);
+		LOG_DEBUG("RTOS: getting register list for thread 0x%" PRIx64
+				  ", target->rtos->current_thread=0x%" PRIx64 "\r\n",
+										current_threadid,
+										target->rtos->current_thread);
 
 		int retval = target->rtos->type->get_thread_reg_list(target->rtos,
 				current_threadid,
