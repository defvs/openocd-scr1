--- conflicted
+++ resolved
@@ -1053,12 +1053,8 @@
 		if (device_id == 0x451) {
 			for (i = 0; i < num_prot_blocks; i++) {
 				bank->prot_blocks[i].offset = bank->sectors[i << 1].offset;
-<<<<<<< HEAD
-				bank->prot_blocks[i].size = bank->sectors[i << 1].size << 1;
-=======
 				bank->prot_blocks[i].size = bank->sectors[i << 1].size
 						+ bank->sectors[(i << 1) + 1].size;
->>>>>>> 20463c28
 			}
 		}
 	} else {
@@ -1332,15 +1328,11 @@
 	 * this will also force a device unlock if set */
 	stm32x_info->option_bytes.RDP = 0xAA;
 	if (stm32x_info->has_optcr2_pcrop) {
-<<<<<<< HEAD
-		stm32x_info->option_bytes.optcr2_pcrop = OPTCR2_PCROP_RDP | (~1u << bank->num_sectors);
-=======
 #if BUILD_RISCV == 1
 		stm32x_info->option_bytes.optcr2_pcrop = OPTCR2_PCROP_RDP | (~1U << bank->num_sectors);
 #else
-		stm32x_info->option_bytes.optcr2_pcrop = OPTCR2_PCROP_RDP | (~1 << bank->num_sectors);
+		stm32x_info->option_bytes.optcr2_pcrop = OPTCR2_PCROP_RDP | (~1u << bank->num_sectors);
 #endif
->>>>>>> 20463c28
 	}
 
 	if (stm32x_write_options(bank) != ERROR_OK) {
