/***************************************************************************
 *   Copyright (C) 2005 by Dominic Rath                                    *
 *   Dominic.Rath@gmx.de                                                   *
 *                                                                         *
 *   Copyright (C) 2007-2010 Øyvind Harboe                                 *
 *   oyvind.harboe@zylin.com                                               *
 *                                                                         *
 *   Copyright (C) 2008 by Spencer Oliver                                  *
 *   spen@spen-soft.co.uk                                                  *
 *                                                                         *
 *   Copyright (C) 2011 by Broadcom Corporation                            *
 *   Evan Hunter - ehunter@broadcom.com                                    *
 *                                                                         *
 *   Copyright (C) ST-Ericsson SA 2011                                     *
 *   michel.jaouen@stericsson.com : smp minimum support                    *
 *                                                                         *
 *   Copyright (C) 2013 Andes Technology                                   *
 *   Hsiangkai Wang <hkwang@andestech.com>                                 *
 *                                                                         *
 *   Copyright (C) 2013 Franck Jullien                                     *
 *   elec4fun@gmail.com                                                    *
 *                                                                         *
 *   This program is free software; you can redistribute it and/or modify  *
 *   it under the terms of the GNU General Public License as published by  *
 *   the Free Software Foundation; either version 2 of the License, or     *
 *   (at your option) any later version.                                   *
 *                                                                         *
 *   This program is distributed in the hope that it will be useful,       *
 *   but WITHOUT ANY WARRANTY; without even the implied warranty of        *
 *   MERCHANTABILITY or FITNESS FOR A PARTICULAR PURPOSE.  See the         *
 *   GNU General Public License for more details.                          *
 *                                                                         *
 *   You should have received a copy of the GNU General Public License     *
 *   along with this program.  If not, see <http://www.gnu.org/licenses/>. *
 ***************************************************************************/

#ifdef HAVE_CONFIG_H
#include "config.h"
#endif

#include <target/breakpoints.h>
#include <target/target_request.h>
#include <target/register.h>
#include "server.h"
#include <flash/nor/core.h>
#include "gdb_server.h"
#include <target/image.h>
#include <jtag/jtag.h>
#include "rtos/rtos.h"
#include "target/smp.h"

/**
 * @file
 * GDB server implementation.
 *
 * This implements the GDB Remote Serial Protocol, over TCP connections,
 * giving GDB access to the JTAG or other hardware debugging facilities
 * found in most modern embedded processors.
 */

struct target_desc_format {
	char *tdesc;
	uint32_t tdesc_length;
};

/* private connection data for GDB */
struct gdb_connection {
	char buffer[GDB_BUFFER_SIZE];
	char *buf_p;
	int buf_cnt;
	int ctrl_c;
	enum target_state frontend_state;
	struct image *vflash_image;
	bool closed;
	bool busy;
	int noack_mode;
	/* set flag to true if you want the next stepi to return immediately.
	 * allowing GDB to pick up a fresh set of register values from the target
	 * without modifying the target state. */
	bool sync;
	/* We delay reporting memory write errors until next step/continue or memory
	 * write. This improves performance of gdb load significantly as the GDB packet
	 * can be replied immediately and a new GDB packet will be ready without delay
	 * (ca. 10% or so...). */
	bool mem_write_error;
	/* with extended-remote it seems we need to better emulate attach/detach.
	 * what this means is we reply with a W stop reply after a kill packet,
	 * normally we reply with a S reply via gdb_last_signal_packet.
	 * as a side note this behaviour only effects gdb > 6.8 */
	bool attached;
	/* temporarily used for target description support */
	struct target_desc_format target_desc;
	/* temporarily used for thread list support */
	char *thread_list;
};

#if 0
#define _DEBUG_GDB_IO_
#endif

static struct gdb_connection *current_gdb_connection;

static int gdb_breakpoint_override;
static enum breakpoint_type gdb_breakpoint_override_type;

static int gdb_error(struct connection *connection, int retval);
static char *gdb_port;
static char *gdb_port_next;

static void gdb_log_callback(void *priv, const char *file, unsigned line,
		const char *function, const char *string);

/* number of gdb connections, mainly to suppress gdb related debugging spam
 * in helper/log.c when no gdb connections are actually active */
int gdb_actual_connections;

/* set if we are sending a memory map to gdb
 * via qXfer:memory-map:read packet */
/* enabled by default*/
static int gdb_use_memory_map = 1;
/* enabled by default*/
static int gdb_flash_program = 1;

/* if set, data aborts cause an error to be reported in memory read packets
 * see the code in gdb_read_memory_packet() for further explanations.
 * Disabled by default.
 */
static int gdb_report_data_abort;

/* set if we are sending target descriptions to gdb
 * via qXfer:features:read packet */
/* enabled by default */
static int gdb_use_target_description = 1;

/* current processing free-run type, used by file-I/O */
static char gdb_running_type;

static int gdb_last_signal(struct target *target)
{
	switch (target->debug_reason) {
		case DBG_REASON_DBGRQ:
			return 0x2;		/* SIGINT */
		case DBG_REASON_BREAKPOINT:
		case DBG_REASON_WATCHPOINT:
		case DBG_REASON_WPTANDBKPT:
			return 0x05;	/* SIGTRAP */
		case DBG_REASON_SINGLESTEP:
			return 0x05;	/* SIGTRAP */
		case DBG_REASON_NOTHALTED:
			return 0x0;		/* no signal... shouldn't happen */
		default:
			LOG_USER("undefined debug reason %d - target needs reset",
					target->debug_reason);
			return 0x0;
	}
}

static int check_pending(struct connection *connection,
		int timeout_s, int *got_data)
{
	/* a non-blocking socket will block if there is 0 bytes available on the socket,
	 * but return with as many bytes as are available immediately
	 */
	struct timeval tv;
	fd_set read_fds;
	struct gdb_connection *gdb_con = connection->priv;
	int t;
	if (got_data == NULL)
		got_data = &t;
	*got_data = 0;

	if (gdb_con->buf_cnt > 0) {
		*got_data = 1;
		return ERROR_OK;
	}

	FD_ZERO(&read_fds);
	FD_SET(connection->fd, &read_fds);

	tv.tv_sec = timeout_s;
	tv.tv_usec = 0;
	if (socket_select(connection->fd + 1, &read_fds, NULL, NULL, &tv) == 0) {
		/* This can typically be because a "monitor" command took too long
		 * before printing any progress messages
		 */
		if (timeout_s > 0)
			return ERROR_GDB_TIMEOUT;
		else
			return ERROR_OK;
	}
	*got_data = FD_ISSET(connection->fd, &read_fds) != 0;
	return ERROR_OK;
}

static int gdb_get_char_inner(struct connection *connection, int *next_char)
{
	struct gdb_connection *gdb_con = connection->priv;
	int retval = ERROR_OK;

#ifdef _DEBUG_GDB_IO_
	char *debug_buffer;
#endif
	for (;; ) {
		if (connection->service->type != CONNECTION_TCP)
			gdb_con->buf_cnt = read(connection->fd, gdb_con->buffer, GDB_BUFFER_SIZE);
		else {
			retval = check_pending(connection, 1, NULL);
			if (retval != ERROR_OK)
				return retval;
			gdb_con->buf_cnt = read_socket(connection->fd,
					gdb_con->buffer,
					GDB_BUFFER_SIZE);
		}

		if (gdb_con->buf_cnt > 0)
			break;
		if (gdb_con->buf_cnt == 0) {
			gdb_con->closed = true;
			return ERROR_SERVER_REMOTE_CLOSED;
		}

#ifdef _WIN32
		errno = WSAGetLastError();

		switch (errno) {
			case WSAEWOULDBLOCK:
				usleep(1000);
				break;
			case WSAECONNABORTED:
				gdb_con->closed = true;
				return ERROR_SERVER_REMOTE_CLOSED;
			case WSAECONNRESET:
				gdb_con->closed = true;
				return ERROR_SERVER_REMOTE_CLOSED;
			default:
				LOG_ERROR("read: %d", errno);
				exit(-1);
		}
#else
		switch (errno) {
			case EAGAIN:
				usleep(1000);
				break;
			case ECONNABORTED:
				gdb_con->closed = true;
				return ERROR_SERVER_REMOTE_CLOSED;
			case ECONNRESET:
				gdb_con->closed = true;
				return ERROR_SERVER_REMOTE_CLOSED;
			default:
				LOG_ERROR("read: %s", strerror(errno));
				gdb_con->closed = true;
				return ERROR_SERVER_REMOTE_CLOSED;
		}
#endif
	}

#ifdef _DEBUG_GDB_IO_
	debug_buffer = strndup(gdb_con->buffer, gdb_con->buf_cnt);
	LOG_DEBUG("received '%s'", debug_buffer);
	free(debug_buffer);
#endif

	gdb_con->buf_p = gdb_con->buffer;
	gdb_con->buf_cnt--;
	*next_char = *(gdb_con->buf_p++);
	if (gdb_con->buf_cnt > 0)
		connection->input_pending = 1;
	else
		connection->input_pending = 0;
#ifdef _DEBUG_GDB_IO_
	LOG_DEBUG("returned char '%c' (0x%2.2x)", *next_char, *next_char);
#endif

	return retval;
}

/**
 * The cool thing about this fn is that it allows buf_p and buf_cnt to be
 * held in registers in the inner loop.
 *
 * For small caches and embedded systems this is important!
 */
static inline int gdb_get_char_fast(struct connection *connection,
		int *next_char, char **buf_p, int *buf_cnt)
{
	int retval = ERROR_OK;

	if ((*buf_cnt)-- > 0) {
		*next_char = **buf_p;
		(*buf_p)++;
		if (*buf_cnt > 0)
			connection->input_pending = 1;
		else
			connection->input_pending = 0;

#ifdef _DEBUG_GDB_IO_
		LOG_DEBUG("returned char '%c' (0x%2.2x)", *next_char, *next_char);
#endif

		return ERROR_OK;
	}

	struct gdb_connection *gdb_con = connection->priv;
	gdb_con->buf_p = *buf_p;
	gdb_con->buf_cnt = *buf_cnt;
	retval = gdb_get_char_inner(connection, next_char);
	*buf_p = gdb_con->buf_p;
	*buf_cnt = gdb_con->buf_cnt;

	return retval;
}

static int gdb_get_char(struct connection *connection, int *next_char)
{
	struct gdb_connection *gdb_con = connection->priv;
	return gdb_get_char_fast(connection, next_char, &gdb_con->buf_p, &gdb_con->buf_cnt);
}

static int gdb_putback_char(struct connection *connection, int last_char)
{
	struct gdb_connection *gdb_con = connection->priv;

	if (gdb_con->buf_p > gdb_con->buffer) {
		*(--gdb_con->buf_p) = last_char;
		gdb_con->buf_cnt++;
	} else
		LOG_ERROR("BUG: couldn't put character back");

	return ERROR_OK;
}

/* The only way we can detect that the socket is closed is the first time
 * we write to it, we will fail. Subsequent write operations will
 * succeed. Shudder! */
static int gdb_write(struct connection *connection, void *data, int len)
{
	struct gdb_connection *gdb_con = connection->priv;
	if (gdb_con->closed)
		return ERROR_SERVER_REMOTE_CLOSED;

	if (connection_write(connection, data, len) == len)
		return ERROR_OK;
	gdb_con->closed = true;
	return ERROR_SERVER_REMOTE_CLOSED;
}

static int gdb_put_packet_inner(struct connection *connection,
		char *buffer, int len)
{
	int i;
	unsigned char my_checksum = 0;
#ifdef _DEBUG_GDB_IO_
	char *debug_buffer;
#endif
	int reply;
	int retval;
	struct gdb_connection *gdb_con = connection->priv;

	for (i = 0; i < len; i++)
		my_checksum += buffer[i];

#ifdef _DEBUG_GDB_IO_
	/*
	 * At this point we should have nothing in the input queue from GDB,
	 * however sometimes '-' is sent even though we've already received
	 * an ACK (+) for everything we've sent off.
	 */
	int gotdata;
	for (;; ) {
		retval = check_pending(connection, 0, &gotdata);
		if (retval != ERROR_OK)
			return retval;
		if (!gotdata)
			break;
		retval = gdb_get_char(connection, &reply);
		if (retval != ERROR_OK)
			return retval;
		if (reply == '$') {
			/* fix a problem with some IAR tools */
			gdb_putback_char(connection, reply);
			LOG_DEBUG("Unexpected start of new packet");
			break;
		}

		LOG_WARNING("Discard unexpected char %c", reply);
	}
#endif

	while (1) {
#ifdef _DEBUG_GDB_IO_
		debug_buffer = strndup(buffer, len);
		LOG_DEBUG("sending packet '$%s#%2.2x'", debug_buffer, my_checksum);
		free(debug_buffer);
#endif

		char local_buffer[1024];
		local_buffer[0] = '$';
		if ((size_t)len + 4 <= sizeof(local_buffer)) {
			/* performance gain on smaller packets by only a single call to gdb_write() */
			memcpy(local_buffer + 1, buffer, len++);
			len += snprintf(local_buffer + len, sizeof(local_buffer) - len, "#%02x", my_checksum);
			retval = gdb_write(connection, local_buffer, len);
			if (retval != ERROR_OK)
				return retval;
		} else {
			/* larger packets are transmitted directly from caller supplied buffer
			 * by several calls to gdb_write() to avoid dynamic allocation */
			snprintf(local_buffer + 1, sizeof(local_buffer) - 1, "#%02x", my_checksum);
			retval = gdb_write(connection, local_buffer, 1);
			if (retval != ERROR_OK)
				return retval;
			retval = gdb_write(connection, buffer, len);
			if (retval != ERROR_OK)
				return retval;
			retval = gdb_write(connection, local_buffer + 1, 3);
			if (retval != ERROR_OK)
				return retval;
		}

		if (gdb_con->noack_mode)
			break;

		retval = gdb_get_char(connection, &reply);
		if (retval != ERROR_OK)
			return retval;

		if (reply == '+')
			break;
		else if (reply == '-') {
			/* Stop sending output packets for now */
			log_remove_callback(gdb_log_callback, connection);
			LOG_WARNING("negative reply, retrying");
		} else if (reply == 0x3) {
			gdb_con->ctrl_c = 1;
			retval = gdb_get_char(connection, &reply);
			if (retval != ERROR_OK)
				return retval;
			if (reply == '+')
				break;
			else if (reply == '-') {
				/* Stop sending output packets for now */
				log_remove_callback(gdb_log_callback, connection);
				LOG_WARNING("negative reply, retrying");
			} else if (reply == '$') {
				LOG_ERROR("GDB missing ack(1) - assumed good");
				gdb_putback_char(connection, reply);
				return ERROR_OK;
			} else {
				LOG_ERROR("unknown character(1) 0x%2.2x in reply, dropping connection", reply);
				gdb_con->closed = true;
				return ERROR_SERVER_REMOTE_CLOSED;
			}
		} else if (reply == '$') {
			LOG_ERROR("GDB missing ack(2) - assumed good");
			gdb_putback_char(connection, reply);
			return ERROR_OK;
		} else {
			LOG_ERROR("unknown character(2) 0x%2.2x in reply, dropping connection",
				reply);
			gdb_con->closed = true;
			return ERROR_SERVER_REMOTE_CLOSED;
		}
	}
	if (gdb_con->closed)
		return ERROR_SERVER_REMOTE_CLOSED;

	return ERROR_OK;
}

int gdb_put_packet(struct connection *connection, char *buffer, int len)
{
	struct gdb_connection *gdb_con = connection->priv;
	gdb_con->busy = true;
	int retval = gdb_put_packet_inner(connection, buffer, len);
	gdb_con->busy = false;

	/* we sent some data, reset timer for keep alive messages */
	kept_alive();

	return retval;
}

static inline int fetch_packet(struct connection *connection,
		int *checksum_ok, int noack, int *len, char *buffer)
{
	unsigned char my_checksum = 0;
	char checksum[3];
	int character;
	int retval = ERROR_OK;

	struct gdb_connection *gdb_con = connection->priv;
	my_checksum = 0;
	int count = 0;
	count = 0;

	/* move this over into local variables to use registers and give the
	 * more freedom to optimize */
	char *buf_p = gdb_con->buf_p;
	int buf_cnt = gdb_con->buf_cnt;

	for (;; ) {
		/* The common case is that we have an entire packet with no escape chars.
		 * We need to leave at least 2 bytes in the buffer to have
		 * gdb_get_char() update various bits and bobs correctly.
		 */
		if ((buf_cnt > 2) && ((buf_cnt + count) < *len)) {
			/* The compiler will struggle a bit with constant propagation and
			 * aliasing, so we help it by showing that these values do not
			 * change inside the loop
			 */
			int i;
			char *buf = buf_p;
			int run = buf_cnt - 2;
			i = 0;
			int done = 0;
			while (i < run) {
				character = *buf++;
				i++;
				if (character == '#') {
					/* Danger! character can be '#' when esc is
					 * used so we need an explicit boolean for done here. */
					done = 1;
					break;
				}

				if (character == '}') {
					/* data transmitted in binary mode (X packet)
					 * uses 0x7d as escape character */
					my_checksum += character & 0xff;
					character = *buf++;
					i++;
					my_checksum += character & 0xff;
					buffer[count++] = (character ^ 0x20) & 0xff;
				} else {
					my_checksum += character & 0xff;
					buffer[count++] = character & 0xff;
				}
			}
			buf_p += i;
			buf_cnt -= i;
			if (done)
				break;
		}
		if (count > *len) {
			LOG_ERROR("packet buffer too small");
			retval = ERROR_GDB_BUFFER_TOO_SMALL;
			break;
		}

		retval = gdb_get_char_fast(connection, &character, &buf_p, &buf_cnt);
		if (retval != ERROR_OK)
			break;

		if (character == '#')
			break;

		if (character == '}') {
			/* data transmitted in binary mode (X packet)
			 * uses 0x7d as escape character */
			my_checksum += character & 0xff;

			retval = gdb_get_char_fast(connection, &character, &buf_p, &buf_cnt);
			if (retval != ERROR_OK)
				break;

			my_checksum += character & 0xff;
			buffer[count++] = (character ^ 0x20) & 0xff;
		} else {
			my_checksum += character & 0xff;
			buffer[count++] = character & 0xff;
		}
	}

	gdb_con->buf_p = buf_p;
	gdb_con->buf_cnt = buf_cnt;

	if (retval != ERROR_OK)
		return retval;

	*len = count;

	retval = gdb_get_char(connection, &character);
	if (retval != ERROR_OK)
		return retval;
	checksum[0] = character;
	retval = gdb_get_char(connection, &character);
	if (retval != ERROR_OK)
		return retval;
	checksum[1] = character;
	checksum[2] = 0;

	if (!noack)
		*checksum_ok = (my_checksum == strtoul(checksum, NULL, 16));

	return ERROR_OK;
}

static int gdb_get_packet_inner(struct connection *connection,
		char *buffer, int *len)
{
	int character;
	int retval;
	struct gdb_connection *gdb_con = connection->priv;

	while (1) {
		do {
			retval = gdb_get_char(connection, &character);
			if (retval != ERROR_OK)
				return retval;

#ifdef _DEBUG_GDB_IO_
			LOG_DEBUG("character: '%c'", character);
#endif

			switch (character) {
				case '$':
					break;
				case '+':
					/* According to the GDB documentation
					 * (https://sourceware.org/gdb/onlinedocs/gdb/Packet-Acknowledgment.html):
					 * "gdb sends a final `+` acknowledgment of the stub's `OK`
					 * response, which can be safely ignored by the stub."
					 * However OpenOCD server already is in noack mode at this
					 * point and instead of ignoring this it was emitting a
					 * warning. This code makes server ignore the first ACK
					 * that will be received after going into noack mode,
					 * warning only about subsequent ACK's. */
					if (gdb_con->noack_mode > 1) {
						LOG_WARNING("acknowledgment received, but no packet pending");
					} else if (gdb_con->noack_mode) {
						LOG_DEBUG("Received first acknowledgment after entering noack mode. Ignoring it.");
						gdb_con->noack_mode = 2;
					}
					break;
				case '-':
					LOG_WARNING("negative acknowledgment, but no packet pending");
					break;
				case 0x3:
					gdb_con->ctrl_c = 1;
					*len = 0;
					return ERROR_OK;
				default:
					LOG_WARNING("ignoring character 0x%x", character);
					break;
			}
		} while (character != '$');

		int checksum_ok = 0;
		/* explicit code expansion here to get faster inlined code in -O3 by not
		 * calculating checksum */
		if (gdb_con->noack_mode) {
			retval = fetch_packet(connection, &checksum_ok, 1, len, buffer);
			if (retval != ERROR_OK)
				return retval;
		} else {
			retval = fetch_packet(connection, &checksum_ok, 0, len, buffer);
			if (retval != ERROR_OK)
				return retval;
		}

		if (gdb_con->noack_mode) {
			/* checksum is not checked in noack mode */
			break;
		}
		if (checksum_ok) {
			retval = gdb_write(connection, "+", 1);
			if (retval != ERROR_OK)
				return retval;
			break;
		}
	}
	if (gdb_con->closed)
		return ERROR_SERVER_REMOTE_CLOSED;

	return ERROR_OK;
}

static int gdb_get_packet(struct connection *connection, char *buffer, int *len)
{
	struct gdb_connection *gdb_con = connection->priv;
	gdb_con->busy = true;
	int retval = gdb_get_packet_inner(connection, buffer, len);
	gdb_con->busy = false;
	return retval;
}

static int gdb_output_con(struct connection *connection, const char *line)
{
	char *hex_buffer;
	int bin_size;

	bin_size = strlen(line);

	hex_buffer = malloc(bin_size * 2 + 2);
	if (hex_buffer == NULL)
		return ERROR_GDB_BUFFER_TOO_SMALL;

	hex_buffer[0] = 'O';
	size_t pkt_len = hexify(hex_buffer + 1, (const uint8_t *)line, bin_size,
		bin_size * 2 + 1);
	int retval = gdb_put_packet(connection, hex_buffer, pkt_len + 1);

	free(hex_buffer);
	return retval;
}

static int gdb_output(struct command_context *context, const char *line)
{
	/* this will be dumped to the log and also sent as an O packet if possible */
	LOG_USER_N("%s", line);
	return ERROR_OK;
}

static void gdb_signal_reply(struct target *target, struct connection *connection)
{
	struct gdb_connection *gdb_connection = connection->priv;
	char sig_reply[45];
	char stop_reason[20];
	char current_thread[25];
	int sig_reply_len;
	int signal_var;

	rtos_update_threads(target);

	if (target->debug_reason == DBG_REASON_EXIT) {
		sig_reply_len = snprintf(sig_reply, sizeof(sig_reply), "W00");
	} else {
		if (gdb_connection->ctrl_c) {
			signal_var = 0x2;
			gdb_connection->ctrl_c = 0;
		} else
			signal_var = gdb_last_signal(target);

		stop_reason[0] = '\0';
		if (target->debug_reason == DBG_REASON_WATCHPOINT) {
			enum watchpoint_rw hit_wp_type;
			target_addr_t hit_wp_address;

			if (watchpoint_hit(target, &hit_wp_type, &hit_wp_address) == ERROR_OK) {

				switch (hit_wp_type) {
					case WPT_WRITE:
						snprintf(stop_reason, sizeof(stop_reason),
								"watch:%08" TARGET_PRIxADDR ";", hit_wp_address);
						break;
					case WPT_READ:
						snprintf(stop_reason, sizeof(stop_reason),
								"rwatch:%08" TARGET_PRIxADDR ";", hit_wp_address);
						break;
					case WPT_ACCESS:
						snprintf(stop_reason, sizeof(stop_reason),
								"awatch:%08" TARGET_PRIxADDR ";", hit_wp_address);
						break;
					default:
						break;
				}
			}
		}

		current_thread[0] = '\0';
		if (target->rtos != NULL) {
			snprintf(current_thread, sizeof(current_thread), "thread:%016" PRIx64 ";", target->rtos->current_thread);
			target->rtos->current_threadid = target->rtos->current_thread;
		}

		sig_reply_len = snprintf(sig_reply, sizeof(sig_reply), "T%2.2x%s%s",
				signal_var, stop_reason, current_thread);
	}

	gdb_put_packet(connection, sig_reply, sig_reply_len);
	gdb_connection->frontend_state = TARGET_HALTED;
}

static void gdb_fileio_reply(struct target *target, struct connection *connection)
{
	struct gdb_connection *gdb_connection = connection->priv;
	char fileio_command[256];
	int command_len;
	bool program_exited = false;

	if (strcmp(target->fileio_info->identifier, "open") == 0)
		sprintf(fileio_command, "F%s,%" PRIx32 "/%" PRIx32 ",%" PRIx32 ",%" PRIx32, target->fileio_info->identifier,
				target->fileio_info->param_1,
				target->fileio_info->param_2,
				target->fileio_info->param_3,
				target->fileio_info->param_4);
	else if (strcmp(target->fileio_info->identifier, "close") == 0)
		sprintf(fileio_command, "F%s,%" PRIx32, target->fileio_info->identifier,
				target->fileio_info->param_1);
	else if (strcmp(target->fileio_info->identifier, "read") == 0)
		sprintf(fileio_command, "F%s,%" PRIx32 ",%" PRIx32 ",%" PRIx32, target->fileio_info->identifier,
				target->fileio_info->param_1,
				target->fileio_info->param_2,
				target->fileio_info->param_3);
	else if (strcmp(target->fileio_info->identifier, "write") == 0)
		sprintf(fileio_command, "F%s,%" PRIx32 ",%" PRIx32 ",%" PRIx32, target->fileio_info->identifier,
				target->fileio_info->param_1,
				target->fileio_info->param_2,
				target->fileio_info->param_3);
	else if (strcmp(target->fileio_info->identifier, "lseek") == 0)
		sprintf(fileio_command, "F%s,%" PRIx32 ",%" PRIx32 ",%" PRIx32, target->fileio_info->identifier,
				target->fileio_info->param_1,
				target->fileio_info->param_2,
				target->fileio_info->param_3);
	else if (strcmp(target->fileio_info->identifier, "rename") == 0)
		sprintf(fileio_command, "F%s,%" PRIx32 "/%" PRIx32 ",%" PRIx32 "/%" PRIx32, target->fileio_info->identifier,
				target->fileio_info->param_1,
				target->fileio_info->param_2,
				target->fileio_info->param_3,
				target->fileio_info->param_4);
	else if (strcmp(target->fileio_info->identifier, "unlink") == 0)
		sprintf(fileio_command, "F%s,%" PRIx32 "/%" PRIx32, target->fileio_info->identifier,
				target->fileio_info->param_1,
				target->fileio_info->param_2);
	else if (strcmp(target->fileio_info->identifier, "stat") == 0)
		sprintf(fileio_command, "F%s,%" PRIx32 "/%" PRIx32 ",%" PRIx32, target->fileio_info->identifier,
				target->fileio_info->param_1,
				target->fileio_info->param_2,
				target->fileio_info->param_3);
	else if (strcmp(target->fileio_info->identifier, "fstat") == 0)
		sprintf(fileio_command, "F%s,%" PRIx32 ",%" PRIx32, target->fileio_info->identifier,
				target->fileio_info->param_1,
				target->fileio_info->param_2);
	else if (strcmp(target->fileio_info->identifier, "gettimeofday") == 0)
		sprintf(fileio_command, "F%s,%" PRIx32 ",%" PRIx32, target->fileio_info->identifier,
				target->fileio_info->param_1,
				target->fileio_info->param_2);
	else if (strcmp(target->fileio_info->identifier, "isatty") == 0)
		sprintf(fileio_command, "F%s,%" PRIx32, target->fileio_info->identifier,
				target->fileio_info->param_1);
	else if (strcmp(target->fileio_info->identifier, "system") == 0)
		sprintf(fileio_command, "F%s,%" PRIx32 "/%" PRIx32, target->fileio_info->identifier,
				target->fileio_info->param_1,
				target->fileio_info->param_2);
	else if (strcmp(target->fileio_info->identifier, "exit") == 0) {
		/* If target hits exit syscall, report to GDB the program is terminated.
		 * In addition, let target run its own exit syscall handler. */
		program_exited = true;
		sprintf(fileio_command, "W%02" PRIx32, target->fileio_info->param_1);
	} else {
		LOG_DEBUG("Unknown syscall: %s", target->fileio_info->identifier);

		/* encounter unknown syscall, continue */
		gdb_connection->frontend_state = TARGET_RUNNING;
		target_resume(target, 1, 0x0, 0, 0);
		return;
	}

	command_len = strlen(fileio_command);
	gdb_put_packet(connection, fileio_command, command_len);

	if (program_exited) {
		/* Use target_resume() to let target run its own exit syscall handler. */
		gdb_connection->frontend_state = TARGET_RUNNING;
		target_resume(target, 1, 0x0, 0, 0);
	} else {
		gdb_connection->frontend_state = TARGET_HALTED;
		rtos_update_threads(target);
	}
}

static void gdb_frontend_halted(struct target *target, struct connection *connection)
{
	struct gdb_connection *gdb_connection = connection->priv;

	/* In the GDB protocol when we are stepping or continuing execution,
	 * we have a lingering reply. Upon receiving a halted event
	 * when we have that lingering packet, we reply to the original
	 * step or continue packet.
	 *
	 * Executing monitor commands can bring the target in and
	 * out of the running state so we'll see lots of TARGET_EVENT_XXX
	 * that are to be ignored.
	 */
	if (gdb_connection->frontend_state == TARGET_RUNNING) {
		/* stop forwarding log packets! */
		log_remove_callback(gdb_log_callback, connection);

		/* check fileio first */
		if (target_get_gdb_fileio_info(target, target->fileio_info) == ERROR_OK)
			gdb_fileio_reply(target, connection);
		else
			gdb_signal_reply(target, connection);
	}
}

static int gdb_target_callback_event_handler(struct target *target,
		enum target_event event, void *priv)
{
	int retval;
	struct connection *connection = priv;
	struct gdb_service *gdb_service = connection->service->priv;

	if (gdb_service->target != target)
		return ERROR_OK;

	switch (event) {
		case TARGET_EVENT_GDB_HALT:
			gdb_frontend_halted(target, connection);
			break;
		case TARGET_EVENT_HALTED:
			target_call_event_callbacks(target, TARGET_EVENT_GDB_END);
			break;
		case TARGET_EVENT_GDB_FLASH_ERASE_START:
			retval = jtag_execute_queue();
			if (retval != ERROR_OK)
				return retval;
			break;
		default:
			break;
	}

	return ERROR_OK;
}

static int gdb_new_connection(struct connection *connection)
{
	struct gdb_connection *gdb_connection = malloc(sizeof(struct gdb_connection));
	struct target *target;
	int retval;
	int initial_ack;

	target = get_target_from_connection(connection);
	connection->priv = gdb_connection;

	/* initialize gdb connection information */
	gdb_connection->buf_p = gdb_connection->buffer;
	gdb_connection->buf_cnt = 0;
	gdb_connection->ctrl_c = 0;
	gdb_connection->frontend_state = TARGET_HALTED;
	gdb_connection->vflash_image = NULL;
	gdb_connection->closed = false;
	gdb_connection->busy = false;
	gdb_connection->noack_mode = 0;
	gdb_connection->sync = false;
	gdb_connection->mem_write_error = false;
	gdb_connection->attached = true;
	gdb_connection->target_desc.tdesc = NULL;
	gdb_connection->target_desc.tdesc_length = 0;
	gdb_connection->thread_list = NULL;

	/* send ACK to GDB for debug request */
	gdb_write(connection, "+", 1);

	/* output goes through gdb connection */
	command_set_output_handler(connection->cmd_ctx, gdb_output, connection);

	/* we must remove all breakpoints registered to the target as a previous
	 * GDB session could leave dangling breakpoints if e.g. communication
	 * timed out.
	 */
	breakpoint_clear_target(target);
	watchpoint_clear_target(target);

	/* clean previous rtos session if supported*/
	if ((target->rtos) && (target->rtos->type->clean))
		target->rtos->type->clean(target);

	/* remove the initial ACK from the incoming buffer */
	retval = gdb_get_char(connection, &initial_ack);
	if (retval != ERROR_OK)
		return retval;

	/* FIX!!!??? would we actually ever receive a + here???
	 * Not observed.
	 */
	if (initial_ack != '+')
		gdb_putback_char(connection, initial_ack);
	target_call_event_callbacks(target, TARGET_EVENT_GDB_ATTACH);

	if (gdb_use_memory_map) {
		/* Connect must fail if the memory map can't be set up correctly.
		 *
		 * This will cause an auto_probe to be invoked, which is either
		 * a no-op or it will fail when the target isn't ready(e.g. not halted).
		 */
		int i;
		for (i = 0; i < flash_get_bank_count(); i++) {
			struct flash_bank *p;
			p = get_flash_bank_by_num_noprobe(i);
			if (p->target != target)
				continue;
			retval = get_flash_bank_by_num(i, &p);
			if (retval != ERROR_OK) {
				LOG_ERROR("Connect failed. Consider setting up a gdb-attach event for the target " \
						"to prepare target for GDB connect, or use 'gdb_memory_map disable'.");
				return retval;
			}
		}
	}

	gdb_actual_connections++;
	LOG_DEBUG("New GDB Connection: %d, Target %s, state: %s",
			gdb_actual_connections,
			target_name(target),
			target_state_name(target));

	/* DANGER! If we fail subsequently, we must remove this handler,
	 * otherwise we occasionally see crashes as the timer can invoke the
	 * callback fn.
	 *
	 * register callback to be informed about target events */
	target_register_event_callback(gdb_target_callback_event_handler, connection);

	return ERROR_OK;
}

static int gdb_connection_closed(struct connection *connection)
{
	struct target *target;
	struct gdb_connection *gdb_connection = connection->priv;

	target = get_target_from_connection(connection);

	/* we're done forwarding messages. Tear down callback before
	 * cleaning up connection.
	 */
	log_remove_callback(gdb_log_callback, connection);

	gdb_actual_connections--;
	LOG_DEBUG("GDB Close, Target: %s, state: %s, gdb_actual_connections=%d",
		target_name(target),
		target_state_name(target),
		gdb_actual_connections);

	/* see if an image built with vFlash commands is left */
	if (gdb_connection->vflash_image) {
		image_close(gdb_connection->vflash_image);
		free(gdb_connection->vflash_image);
		gdb_connection->vflash_image = NULL;
	}

	/* if this connection registered a debug-message receiver delete it */
	delete_debug_msg_receiver(connection->cmd_ctx, target);

	if (connection->priv) {
		free(connection->priv);
		connection->priv = NULL;
	} else
		LOG_ERROR("BUG: connection->priv == NULL");

	target_unregister_event_callback(gdb_target_callback_event_handler, connection);

	target_call_event_callbacks(target, TARGET_EVENT_GDB_END);

	target_call_event_callbacks(target, TARGET_EVENT_GDB_DETACH);

	return ERROR_OK;
}

static void gdb_send_error(struct connection *connection, uint8_t the_error)
{
	char err[4];
	snprintf(err, 4, "E%2.2X", the_error);
	gdb_put_packet(connection, err, 3);
}

static int gdb_last_signal_packet(struct connection *connection,
		char const *packet, int packet_size)
{
	struct target *target = get_target_from_connection(connection);
	struct gdb_connection *gdb_con = connection->priv;
	char sig_reply[4];
	int signal_var;

	if (!gdb_con->attached) {
		/* if we are here we have received a kill packet
		 * reply W stop reply otherwise gdb gets very unhappy */
		gdb_put_packet(connection, "W00", 3);
		return ERROR_OK;
	}

	signal_var = gdb_last_signal(target);

	snprintf(sig_reply, 4, "S%2.2x", signal_var);
	gdb_put_packet(connection, sig_reply, 3);

	return ERROR_OK;
}

static inline int gdb_reg_pos(struct target *target, int pos, int len)
{
	if (target->endianness == TARGET_LITTLE_ENDIAN)
		return pos;
	else
		return len - 1 - pos;
}

/* Convert register to string of bytes. NB! The # of bits in the
 * register might be non-divisible by 8(a byte), in which
 * case an entire byte is shown.
 *
 * NB! the format on the wire is the target endianness
 *
 * The format of reg->value is little endian
 *
 */
static void gdb_str_to_target(struct target *target,
		char *tstr, struct reg *reg)
{
	int i;

	uint8_t *buf;
	int buf_len;
	buf = reg->value;
	buf_len = DIV_ROUND_UP(reg->size, 8);

	for (i = 0; i < buf_len; i++) {
		int j = gdb_reg_pos(target, i, buf_len);
		tstr += sprintf(tstr, "%02x", buf[j]);
	}
}

/* copy over in register buffer */
static void gdb_target_to_reg(struct target *target,
		char const *tstr, int str_len, uint8_t *bin)
{
	if (str_len % 2) {
		LOG_ERROR("BUG: gdb value with uneven number of characters encountered");
		exit(-1);
	}

	int i;
	for (i = 0; i < str_len; i += 2) {
		unsigned t;
		if (sscanf(tstr + i, "%02x", &t) != 1) {
			LOG_ERROR("BUG: unable to convert register value");
			exit(-1);
		}

		int j = gdb_reg_pos(target, i/2, str_len/2);
		bin[j] = t;
	}
}

static int gdb_get_registers_packet(struct connection *connection,
		char const *packet, int packet_size)
{
	struct target *target = get_target_from_connection(connection);
	struct reg **reg_list;
	int reg_list_size;
	int retval;
	int reg_packet_size = 0;
	char *reg_packet;
	char *reg_packet_p;
	int i;

#ifdef _DEBUG_GDB_IO_
	LOG_DEBUG("-");
#endif

	if ((target->rtos != NULL) && (ERROR_OK == rtos_get_gdb_reg_list(connection)))
		return ERROR_OK;

	retval = target_get_gdb_reg_list(target, &reg_list, &reg_list_size,
			REG_CLASS_GENERAL);
	if (retval != ERROR_OK)
		return gdb_error(connection, retval);

	for (i = 0; i < reg_list_size; i++)
		reg_packet_size += DIV_ROUND_UP(reg_list[i]->size, 8) * 2;

	assert(reg_packet_size > 0);

	reg_packet = malloc(reg_packet_size + 1); /* plus one for string termination null */
	if (reg_packet == NULL)
		return ERROR_FAIL;

	reg_packet_p = reg_packet;

	for (i = 0; i < reg_list_size; i++) {
// [ILG] WORKAROUND
#if 0 // BUILD_RISCV == 1
		if (!reg_list[i]->valid) {
			retval = reg_list[i]->type->get(reg_list[i]);
			if (retval != ERROR_OK) {
				LOG_DEBUG("Couldn't get register %s.", reg_list[i]->name);
				free(reg_packet);
				free(reg_list);
				return gdb_error(connection, retval);
			}
		}
#else
		if (!reg_list[i]->valid)
			reg_list[i]->type->get(reg_list[i]);
#endif
		gdb_str_to_target(target, reg_packet_p, reg_list[i]);
		reg_packet_p += DIV_ROUND_UP(reg_list[i]->size, 8) * 2;
	}

#ifdef _DEBUG_GDB_IO_
	{
		char *reg_packet_p_debug;
		reg_packet_p_debug = strndup(reg_packet, reg_packet_size);
		LOG_DEBUG("reg_packet: %s", reg_packet_p_debug);
		free(reg_packet_p_debug);
	}
#endif

	gdb_put_packet(connection, reg_packet, reg_packet_size);
	free(reg_packet);

	free(reg_list);

	return ERROR_OK;
}

static int gdb_set_registers_packet(struct connection *connection,
		char const *packet, int packet_size)
{
	struct target *target = get_target_from_connection(connection);
	int i;
	struct reg **reg_list;
	int reg_list_size;
	int retval;
	char const *packet_p;

#ifdef _DEBUG_GDB_IO_
	LOG_DEBUG("-");
#endif

	/* skip command character */
	packet++;
	packet_size--;

	if (packet_size % 2) {
		LOG_WARNING("GDB set_registers packet with uneven characters received, dropping connection");
		return ERROR_SERVER_REMOTE_CLOSED;
	}

	retval = target_get_gdb_reg_list(target, &reg_list, &reg_list_size,
			REG_CLASS_GENERAL);
	if (retval != ERROR_OK)
		return gdb_error(connection, retval);

	packet_p = packet;
	for (i = 0; i < reg_list_size; i++) {
		uint8_t *bin_buf;
		int chars = (DIV_ROUND_UP(reg_list[i]->size, 8) * 2);

		if (packet_p + chars > packet + packet_size)
			LOG_ERROR("BUG: register packet is too small for registers");

		bin_buf = malloc(DIV_ROUND_UP(reg_list[i]->size, 8));
		gdb_target_to_reg(target, packet_p, chars, bin_buf);

// [ILG] WORKAROUND
#if 0 // BUILD_RISCV == 1
		retval = reg_list[i]->type->set(reg_list[i], bin_buf);
		if (retval != ERROR_OK) {
			LOG_DEBUG("Couldn't set register %s.", reg_list[i]->name);
			free(reg_list);
			free(bin_buf);
			return gdb_error(connection, retval);
		}
#else
		reg_list[i]->type->set(reg_list[i], bin_buf);
#endif

		/* advance packet pointer */
		packet_p += chars;

		free(bin_buf);
	}

	/* free struct reg *reg_list[] array allocated by get_gdb_reg_list */
	free(reg_list);

	gdb_put_packet(connection, "OK", 2);

	return ERROR_OK;
}

static int gdb_get_register_packet(struct connection *connection,
	char const *packet, int packet_size)
{
	struct target *target = get_target_from_connection(connection);
	char *reg_packet;
	int reg_num = strtoul(packet + 1, NULL, 16);
	struct reg **reg_list;
	int reg_list_size;
	int retval;

#ifdef _DEBUG_GDB_IO_
	LOG_DEBUG("-");
#endif

	retval = target_get_gdb_reg_list(target, &reg_list, &reg_list_size,
			REG_CLASS_ALL);
	if (retval != ERROR_OK)
		return gdb_error(connection, retval);

	if (reg_list_size <= reg_num) {
		LOG_ERROR("gdb requested a non-existing register");
		return ERROR_SERVER_REMOTE_CLOSED;
	}

<<<<<<< HEAD
// [ILG] WORKAROUND
#if 0 // BUILD_RISCV == 1
		if (!reg_list[reg_num]->valid) {
	        retval = reg_list[reg_num]->type->get(reg_list[reg_num]);
=======
	if (!reg_list[reg_num]->valid) {
		retval = reg_list[reg_num]->type->get(reg_list[reg_num]);
>>>>>>> 0774011e
		if (retval != ERROR_OK) {
			LOG_DEBUG("Couldn't get register %s.", reg_list[reg_num]->name);
			free(reg_list);
			return gdb_error(connection, retval);
		}
	}
#else
	if (!reg_list[reg_num]->valid)
		reg_list[reg_num]->type->get(reg_list[reg_num]);
#endif

	reg_packet = malloc(DIV_ROUND_UP(reg_list[reg_num]->size, 8) * 2 + 1); /* plus one for string termination null */

	gdb_str_to_target(target, reg_packet, reg_list[reg_num]);

	gdb_put_packet(connection, reg_packet, DIV_ROUND_UP(reg_list[reg_num]->size, 8) * 2);

	free(reg_list);
	free(reg_packet);

	return ERROR_OK;
}

static int gdb_set_register_packet(struct connection *connection,
	char const *packet, int packet_size)
{
	struct target *target = get_target_from_connection(connection);
	char *separator;
	uint8_t *bin_buf;
	int reg_num = strtoul(packet + 1, &separator, 16);
	struct reg **reg_list;
	int reg_list_size;
	int retval;

	LOG_DEBUG("-");

	retval = target_get_gdb_reg_list(target, &reg_list, &reg_list_size,
			REG_CLASS_ALL);
	if (retval != ERROR_OK)
		return gdb_error(connection, retval);

	if (reg_list_size <= reg_num) {
		LOG_ERROR("gdb requested a non-existing register");
		return ERROR_SERVER_REMOTE_CLOSED;
	}

	if (*separator != '=') {
		LOG_ERROR("GDB 'set register packet', but no '=' following the register number");
		return ERROR_SERVER_REMOTE_CLOSED;
	}

	/* convert from GDB-string (target-endian) to hex-string (big-endian) */
	bin_buf = malloc(DIV_ROUND_UP(reg_list[reg_num]->size, 8));
	int chars = (DIV_ROUND_UP(reg_list[reg_num]->size, 8) * 2);

	if ((unsigned int)chars != strlen(separator + 1)) {
		LOG_ERROR("gdb sent a packet with wrong register size");
		free(bin_buf);
		return ERROR_SERVER_REMOTE_CLOSED;
	}

	gdb_target_to_reg(target, separator + 1, chars, bin_buf);

// [ILG] WORKAROUND
#if 0 // BUILD_RISCV == 1
	retval = reg_list[reg_num]->type->set(reg_list[reg_num], bin_buf);
	if (retval != ERROR_OK) {
		LOG_DEBUG("Couldn't set register %s.", reg_list[reg_num]->name);
		free(bin_buf);
		free(reg_list);
		return gdb_error(connection, retval);
	}
#else
	reg_list[reg_num]->type->set(reg_list[reg_num], bin_buf);
#endif

	gdb_put_packet(connection, "OK", 2);

	free(bin_buf);
	free(reg_list);

	return ERROR_OK;
}

/* No attempt is made to translate the "retval" to
 * GDB speak. This has to be done at the calling
 * site as no mapping really exists.
 */
static int gdb_error(struct connection *connection, int retval)
{
	LOG_DEBUG("Reporting %i to GDB as generic error", retval);
	gdb_send_error(connection, EFAULT);
	return ERROR_OK;
}

/* We don't have to worry about the default 2 second timeout for GDB packets,
 * because GDB breaks up large memory reads into smaller reads.
 *
 * 8191 bytes by the looks of it. Why 8191 bytes instead of 8192?????
 */
static int gdb_read_memory_packet(struct connection *connection,
		char const *packet, int packet_size)
{
	struct target *target = get_target_from_connection(connection);
	char *separator;
	uint64_t addr = 0;
	uint32_t len = 0;

	uint8_t *buffer;
	char *hex_buffer;

	int retval = ERROR_OK;

	/* skip command character */
	packet++;

	addr = strtoull(packet, &separator, 16);

	if (*separator != ',') {
		LOG_ERROR("incomplete read memory packet received, dropping connection");
		return ERROR_SERVER_REMOTE_CLOSED;
	}

	len = strtoul(separator + 1, NULL, 16);

	if (!len) {
		LOG_WARNING("invalid read memory packet received (len == 0)");
		gdb_put_packet(connection, NULL, 0);
		return ERROR_OK;
	}

	buffer = malloc(len);

	LOG_DEBUG("addr: 0x%16.16" PRIx64 ", len: 0x%8.8" PRIx32 "", addr, len);

	retval = target_read_buffer(target, addr, len, buffer);

	if ((retval != ERROR_OK) && !gdb_report_data_abort) {
		/* TODO : Here we have to lie and send back all zero's lest stack traces won't work.
		 * At some point this might be fixed in GDB, in which case this code can be removed.
		 *
		 * OpenOCD developers are acutely aware of this problem, but there is nothing
		 * gained by involving the user in this problem that hopefully will get resolved
		 * eventually
		 *
		 * http://sourceware.org/cgi-bin/gnatsweb.pl? \
		 * cmd = view%20audit-trail&database = gdb&pr = 2395
		 *
		 * For now, the default is to fix up things to make current GDB versions work.
		 * This can be overwritten using the gdb_report_data_abort <'enable'|'disable'> command.
		 */
		memset(buffer, 0, len);
		retval = ERROR_OK;
	}

	if (retval == ERROR_OK) {
		hex_buffer = malloc(len * 2 + 1);

		size_t pkt_len = hexify(hex_buffer, buffer, len, len * 2 + 1);

		gdb_put_packet(connection, hex_buffer, pkt_len);

		free(hex_buffer);
	} else
		retval = gdb_error(connection, retval);

	free(buffer);

	return retval;
}

static int gdb_write_memory_packet(struct connection *connection,
		char const *packet, int packet_size)
{
	struct target *target = get_target_from_connection(connection);
	char *separator;
	uint64_t addr = 0;
	uint32_t len = 0;

	uint8_t *buffer;
	int retval;

	/* skip command character */
	packet++;

	addr = strtoull(packet, &separator, 16);

	if (*separator != ',') {
		LOG_ERROR("incomplete write memory packet received, dropping connection");
		return ERROR_SERVER_REMOTE_CLOSED;
	}

	len = strtoul(separator + 1, &separator, 16);

	if (*(separator++) != ':') {
		LOG_ERROR("incomplete write memory packet received, dropping connection");
		return ERROR_SERVER_REMOTE_CLOSED;
	}

	buffer = malloc(len);

	LOG_DEBUG("addr: 0x%" PRIx64 ", len: 0x%8.8" PRIx32 "", addr, len);

	if (unhexify(buffer, separator, len) != len)
		LOG_ERROR("unable to decode memory packet");

	retval = target_write_buffer(target, addr, len, buffer);

	if (retval == ERROR_OK)
		gdb_put_packet(connection, "OK", 2);
	else
		retval = gdb_error(connection, retval);

	free(buffer);

	return retval;
}

static int gdb_write_memory_binary_packet(struct connection *connection,
		char const *packet, int packet_size)
{
	struct target *target = get_target_from_connection(connection);
	char *separator;
	uint64_t addr = 0;
	uint32_t len = 0;

	int retval = ERROR_OK;
	/* Packets larger than fast_limit bytes will be acknowledged instantly on
	 * the assumption that we're in a download and it's important to go as fast
	 * as possible. */
	uint32_t fast_limit = 8;

	/* skip command character */
	packet++;

	addr = strtoull(packet, &separator, 16);

	if (*separator != ',') {
		LOG_ERROR("incomplete write memory binary packet received, dropping connection");
		return ERROR_SERVER_REMOTE_CLOSED;
	}

	len = strtoul(separator + 1, &separator, 16);

	if (*(separator++) != ':') {
		LOG_ERROR("incomplete write memory binary packet received, dropping connection");
		return ERROR_SERVER_REMOTE_CLOSED;
	}

	struct gdb_connection *gdb_connection = connection->priv;

	if (gdb_connection->mem_write_error)
		retval = ERROR_FAIL;

	if (retval == ERROR_OK) {
		if (len >= fast_limit) {
			/* By replying the packet *immediately* GDB will send us a new packet
			 * while we write the last one to the target.
			 * We only do this for larger writes, so that users who do something like:
			 * p *((int*)0xdeadbeef)=8675309
			 * will get immediate feedback that that write failed.
			 */
			gdb_put_packet(connection, "OK", 2);
		}
	} else {
		retval = gdb_error(connection, retval);
		/* now that we have reported the memory write error, we can clear the condition */
		gdb_connection->mem_write_error = false;
		if (retval != ERROR_OK)
			return retval;
	}

	if (len) {
		LOG_DEBUG("addr: 0x%" PRIx64 ", len: 0x%8.8" PRIx32 "", addr, len);

		retval = target_write_buffer(target, addr, len, (uint8_t *)separator);
		if (retval != ERROR_OK)
			gdb_connection->mem_write_error = true;
	}

	if (len < fast_limit) {
		if (retval != ERROR_OK) {
			gdb_error(connection, retval);
			gdb_connection->mem_write_error = false;
		} else {
			gdb_put_packet(connection, "OK", 2);
		}
	}

	return ERROR_OK;
}

static int gdb_step_continue_packet(struct connection *connection,
		char const *packet, int packet_size)
{
	struct target *target = get_target_from_connection(connection);
	int current = 0;
	uint64_t address = 0x0;
	int retval = ERROR_OK;

	LOG_DEBUG("-");

	if (packet_size > 1)
		address = strtoull(packet + 1, NULL, 16);
	else
		current = 1;

	gdb_running_type = packet[0];
	if (packet[0] == 'c') {
		LOG_DEBUG("continue");
		/* resume at current address, don't handle breakpoints, not debugging */
		retval = target_resume(target, current, address, 0, 0);
	} else if (packet[0] == 's') {
		LOG_DEBUG("step");
		/* step at current or address, don't handle breakpoints */
		retval = target_step(target, current, address, 0);
	}
	return retval;
}

static int gdb_breakpoint_watchpoint_packet(struct connection *connection,
		char const *packet, int packet_size)
{
	struct target *target = get_target_from_connection(connection);
	int type;
	enum breakpoint_type bp_type = BKPT_SOFT /* dummy init to avoid warning */;
	enum watchpoint_rw wp_type = WPT_READ /* dummy init to avoid warning */;
	uint64_t address;
	uint32_t size;
	char *separator;
	int retval;

	LOG_DEBUG("-");

	type = strtoul(packet + 1, &separator, 16);

	if (type == 0)	/* memory breakpoint */
		bp_type = BKPT_SOFT;
	else if (type == 1)	/* hardware breakpoint */
		bp_type = BKPT_HARD;
	else if (type == 2)	/* write watchpoint */
		wp_type = WPT_WRITE;
	else if (type == 3)	/* read watchpoint */
		wp_type = WPT_READ;
	else if (type == 4)	/* access watchpoint */
		wp_type = WPT_ACCESS;
	else {
		LOG_ERROR("invalid gdb watch/breakpoint type(%d), dropping connection", type);
		return ERROR_SERVER_REMOTE_CLOSED;
	}

	if (gdb_breakpoint_override && ((bp_type == BKPT_SOFT) || (bp_type == BKPT_HARD)))
		bp_type = gdb_breakpoint_override_type;

	if (*separator != ',') {
		LOG_ERROR("incomplete breakpoint/watchpoint packet received, dropping connection");
		return ERROR_SERVER_REMOTE_CLOSED;
	}

	address = strtoull(separator + 1, &separator, 16);

	if (*separator != ',') {
		LOG_ERROR("incomplete breakpoint/watchpoint packet received, dropping connection");
		return ERROR_SERVER_REMOTE_CLOSED;
	}

	size = strtoul(separator + 1, &separator, 16);

	switch (type) {
		case 0:
		case 1:
			if (packet[0] == 'Z') {
				retval = breakpoint_add(target, address, size, bp_type);
				if (retval != ERROR_OK) {
					retval = gdb_error(connection, retval);
					if (retval != ERROR_OK)
						return retval;
				} else
					gdb_put_packet(connection, "OK", 2);
			} else {
				breakpoint_remove(target, address);
				gdb_put_packet(connection, "OK", 2);
			}
			break;
		case 2:
		case 3:
		case 4:
		{
			if (packet[0] == 'Z') {
				retval = watchpoint_add(target, address, size, wp_type, 0, 0xffffffffu);
				if (retval != ERROR_OK) {
					retval = gdb_error(connection, retval);
					if (retval != ERROR_OK)
						return retval;
				} else
					gdb_put_packet(connection, "OK", 2);
			} else {
				watchpoint_remove(target, address);
				gdb_put_packet(connection, "OK", 2);
			}
			break;
		}
		default:
			break;
	}

	return ERROR_OK;
}

/* print out a string and allocate more space as needed,
 * mainly used for XML at this point
 */
static void xml_printf(int *retval, char **xml, int *pos, int *size,
		const char *fmt, ...)
{
	if (*retval != ERROR_OK)
		return;
	int first = 1;

	for (;; ) {
		if ((*xml == NULL) || (!first)) {
			/* start by 0 to exercise all the code paths.
			 * Need minimum 2 bytes to fit 1 char and 0 terminator. */

			*size = *size * 2 + 2;
			char *t = *xml;
			*xml = realloc(*xml, *size);
			if (*xml == NULL) {
				if (t)
					free(t);
				*retval = ERROR_SERVER_REMOTE_CLOSED;
				return;
			}
		}

		va_list ap;
		int ret;
		va_start(ap, fmt);
		ret = vsnprintf(*xml + *pos, *size - *pos, fmt, ap);
		va_end(ap);
		if ((ret > 0) && ((ret + 1) < *size - *pos)) {
			*pos += ret;
			return;
		}
		/* there was just enough or not enough space, allocate more. */
		first = 0;
	}
}

static int decode_xfer_read(char const *buf, char **annex, int *ofs, unsigned int *len)
{
	/* Locate the annex. */
	const char *annex_end = strchr(buf, ':');
	if (annex_end == NULL)
		return ERROR_FAIL;

	/* After the read marker and annex, qXfer looks like a
	 * traditional 'm' packet. */
	char *separator;
	*ofs = strtoul(annex_end + 1, &separator, 16);

	if (*separator != ',')
		return ERROR_FAIL;

	*len = strtoul(separator + 1, NULL, 16);

	/* Extract the annex if needed */
	if (annex != NULL) {
		*annex = strndup(buf, annex_end - buf);
		if (*annex == NULL)
			return ERROR_FAIL;
	}

	return ERROR_OK;
}

static int compare_bank(const void *a, const void *b)
{
	struct flash_bank *b1, *b2;
	b1 = *((struct flash_bank **)a);
	b2 = *((struct flash_bank **)b);

	if (b1->base == b2->base)
		return 0;
	else if (b1->base > b2->base)
		return 1;
	else
		return -1;
}

static int gdb_memory_map(struct connection *connection,
		char const *packet, int packet_size)
{
	/* We get away with only specifying flash here. Regions that are not
	 * specified are treated as if we provided no memory map(if not we
	 * could detect the holes and mark them as RAM).
	 * Normally we only execute this code once, but no big deal if we
	 * have to regenerate it a couple of times.
	 */

	struct target *target = get_target_from_connection(connection);
	struct flash_bank *p;
	char *xml = NULL;
	int size = 0;
	int pos = 0;
	int retval = ERROR_OK;
	struct flash_bank **banks;
	int offset;
	int length;
	char *separator;
	uint32_t ram_start = 0;
	int i;
	int target_flash_banks = 0;

	/* skip command character */
	packet += 23;

	offset = strtoul(packet, &separator, 16);
	length = strtoul(separator + 1, &separator, 16);

	xml_printf(&retval, &xml, &pos, &size, "<memory-map>\n");

	/* Sort banks in ascending order.  We need to report non-flash
	 * memory as ram (or rather read/write) by default for GDB, since
	 * it has no concept of non-cacheable read/write memory (i/o etc).
	 *
	 * FIXME Most non-flash addresses are *NOT* RAM!  Don't lie.
	 * Current versions of GDB assume unlisted addresses are RAM...
	 */
	banks = malloc(sizeof(struct flash_bank *)*flash_get_bank_count());

	for (i = 0; i < flash_get_bank_count(); i++) {
		p = get_flash_bank_by_num_noprobe(i);
		if (p->target != target)
			continue;
		retval = get_flash_bank_by_num(i, &p);
		if (retval != ERROR_OK) {
			free(banks);
			gdb_error(connection, retval);
			return retval;
		}
		banks[target_flash_banks++] = p;
	}

	qsort(banks, target_flash_banks, sizeof(struct flash_bank *),
		compare_bank);

	for (i = 0; i < target_flash_banks; i++) {
		int j;
		unsigned sector_size = 0;
		uint32_t start;

		p = banks[i];
		start = p->base;

		if (ram_start < p->base)
			xml_printf(&retval, &xml, &pos, &size,
				"<memory type=\"ram\" start=\"0x%x\" "
				"length=\"0x%x\"/>\n",
				ram_start, p->base - ram_start);

		/* Report adjacent groups of same-size sectors.  So for
		 * example top boot CFI flash will list an initial region
		 * with several large sectors (maybe 128KB) and several
		 * smaller ones at the end (maybe 32KB).  STR7 will have
		 * regions with 8KB, 32KB, and 64KB sectors; etc.
		 */
		for (j = 0; j < p->num_sectors; j++) {
			unsigned group_len;

			/* Maybe start a new group of sectors. */
			if (sector_size == 0) {
				start = p->base + p->sectors[j].offset;
				xml_printf(&retval, &xml, &pos, &size,
					"<memory type=\"flash\" "
					"start=\"0x%x\" ",
					start);
				sector_size = p->sectors[j].size;
			}

			/* Does this finish a group of sectors?
			 * If not, continue an already-started group.
			 */
			if (j == p->num_sectors - 1)
				group_len = (p->base + p->size) - start;
			else if (p->sectors[j + 1].size != sector_size)
				group_len = p->base + p->sectors[j + 1].offset
					- start;
			else
				continue;

			xml_printf(&retval, &xml, &pos, &size,
				"length=\"0x%x\">\n"
				"<property name=\"blocksize\">"
				"0x%x</property>\n"
				"</memory>\n",
				group_len,
				sector_size);
			sector_size = 0;
		}

		ram_start = p->base + p->size;
	}

	if (ram_start != 0)
		xml_printf(&retval, &xml, &pos, &size,
			"<memory type=\"ram\" start=\"0x%x\" "
			"length=\"0x%x\"/>\n",
			ram_start, 0-ram_start);
	/* ELSE a flash chip could be at the very end of the 32 bit address
	 * space, in which case ram_start will be precisely 0
	 */

	free(banks);
	banks = NULL;

	xml_printf(&retval, &xml, &pos, &size, "</memory-map>\n");

	if (retval != ERROR_OK) {
		gdb_error(connection, retval);
		return retval;
	}

	if (offset + length > pos)
		length = pos - offset;

	char *t = malloc(length + 1);
	t[0] = 'l';
	memcpy(t + 1, xml + offset, length);
	gdb_put_packet(connection, t, length + 1);

	free(t);
	free(xml);
	return ERROR_OK;
}

static const char *gdb_get_reg_type_name(enum reg_type type)
{
	switch (type) {
		case REG_TYPE_INT:
			return "int";
		case REG_TYPE_INT8:
			return "int8";
		case REG_TYPE_INT16:
			return "int16";
		case REG_TYPE_INT32:
			return "int32";
		case REG_TYPE_INT64:
			return "int64";
		case REG_TYPE_INT128:
			return "int128";
		case REG_TYPE_UINT8:
			return "uint8";
		case REG_TYPE_UINT16:
			return "uint16";
		case REG_TYPE_UINT32:
			return "uint32";
		case REG_TYPE_UINT64:
			return "uint64";
		case REG_TYPE_UINT128:
			return "uint128";
		case REG_TYPE_CODE_PTR:
			return "code_ptr";
		case REG_TYPE_DATA_PTR:
			return "data_ptr";
		case REG_TYPE_FLOAT:
			return "float";
		case REG_TYPE_IEEE_SINGLE:
			return "ieee_single";
		case REG_TYPE_IEEE_DOUBLE:
			return "ieee_double";
		case REG_TYPE_ARCH_DEFINED:
			return "int"; /* return arbitrary string to avoid compile warning. */
	}

	return "int"; /* "int" as default value */
}

static int gdb_generate_reg_type_description(struct target *target,
		char **tdesc, int *pos, int *size, struct reg_data_type *type)
{
	int retval = ERROR_OK;

	if (type->type_class == REG_TYPE_CLASS_VECTOR) {
		/* <vector id="id" type="type" count="count"/> */
		xml_printf(&retval, tdesc, pos, size,
				"<vector id=\"%s\" type=\"%s\" count=\"%d\"/>\n",
				type->id, type->reg_type_vector->type->id,
				type->reg_type_vector->count);

	} else if (type->type_class == REG_TYPE_CLASS_UNION) {
		/* <union id="id">
		 *  <field name="name" type="type"/> ...
		 * </union> */
		xml_printf(&retval, tdesc, pos, size,
				"<union id=\"%s\">\n",
				type->id);

		struct reg_data_type_union_field *field;
		field = type->reg_type_union->fields;
		while (field != NULL) {
			xml_printf(&retval, tdesc, pos, size,
					"<field name=\"%s\" type=\"%s\"/>\n",
					field->name, field->type->id);

			field = field->next;
		}

		xml_printf(&retval, tdesc, pos, size,
				"</union>\n");

	} else if (type->type_class == REG_TYPE_CLASS_STRUCT) {
		struct reg_data_type_struct_field *field;
		field = type->reg_type_struct->fields;

		if (field->use_bitfields) {
			/* <struct id="id" size="size">
			 *  <field name="name" start="start" end="end"/> ...
			 * </struct> */
			xml_printf(&retval, tdesc, pos, size,
					"<struct id=\"%s\" size=\"%d\">\n",
					type->id, type->reg_type_struct->size);
			while (field != NULL) {
				xml_printf(&retval, tdesc, pos, size,
						"<field name=\"%s\" start=\"%d\" end=\"%d\"/>\n",
						field->name, field->bitfield->start,
						field->bitfield->end);

				field = field->next;
			}
		} else {
			/* <struct id="id">
			 *  <field name="name" type="type"/> ...
			 * </struct> */
			xml_printf(&retval, tdesc, pos, size,
					"<struct id=\"%s\">\n",
					type->id);
			while (field != NULL) {
				xml_printf(&retval, tdesc, pos, size,
						"<field name=\"%s\" type=\"%s\"/>\n",
						field->name, field->type->id);

				field = field->next;
			}
		}

		xml_printf(&retval, tdesc, pos, size,
				"</struct>\n");

	} else if (type->type_class == REG_TYPE_CLASS_FLAGS) {
		/* <flags id="id" size="size">
		 *  <field name="name" start="start" end="end"/> ...
		 * </flags> */
		xml_printf(&retval, tdesc, pos, size,
				"<flags id=\"%s\" size=\"%d\">\n",
				type->id, type->reg_type_flags->size);

		struct reg_data_type_flags_field *field;
		field = type->reg_type_flags->fields;
		while (field != NULL) {
			xml_printf(&retval, tdesc, pos, size,
					"<field name=\"%s\" start=\"%d\" end=\"%d\"/>\n",
					field->name, field->bitfield->start, field->bitfield->end);

			field = field->next;
		}

		xml_printf(&retval, tdesc, pos, size,
				"</flags>\n");

	}

	return ERROR_OK;
}

/* Get a list of available target registers features. feature_list must
 * be freed by caller.
 */
static int get_reg_features_list(struct target *target, char const **feature_list[], int *feature_list_size,
		struct reg **reg_list, int reg_list_size)
{
	int tbl_sz = 0;

	/* Start with only one element */
	*feature_list = calloc(1, sizeof(char *));

	for (int i = 0; i < reg_list_size; i++) {
		if (reg_list[i]->exist == false)
			continue;

		if (reg_list[i]->feature != NULL
			&& reg_list[i]->feature->name != NULL
			&& (strcmp(reg_list[i]->feature->name, ""))) {
			/* We found a feature, check if the feature is already in the
			 * table. If not, allocate a new entry for the table and
			 * put the new feature in it.
			 */
			for (int j = 0; j < (tbl_sz + 1); j++) {
				if (!((*feature_list)[j])) {
					(*feature_list)[tbl_sz++] = reg_list[i]->feature->name;
					*feature_list = realloc(*feature_list, sizeof(char *) * (tbl_sz + 1));
					(*feature_list)[tbl_sz] = NULL;
					break;
				} else {
					if (!strcmp((*feature_list)[j], reg_list[i]->feature->name))
						break;
				}
			}
		}
	}

	if (feature_list_size)
		*feature_list_size = tbl_sz;

	return ERROR_OK;
}

static int gdb_generate_target_description(struct target *target, char **tdesc_out)
{
	int retval = ERROR_OK;
	struct reg **reg_list = NULL;
	int reg_list_size;
	char const **features = NULL;
	int feature_list_size = 0;
	char *tdesc = NULL;
	int pos = 0;
	int size = 0;

	retval = target_get_gdb_reg_list(target, &reg_list,
			&reg_list_size, REG_CLASS_ALL);

	if (retval != ERROR_OK) {
		LOG_ERROR("get register list failed");
		retval = ERROR_FAIL;
		goto error;
	}

	if (reg_list_size <= 0) {
		LOG_ERROR("get register list failed");
		retval = ERROR_FAIL;
		goto error;
	}

	/* Get a list of available target registers features */
	retval = get_reg_features_list(target, &features, &feature_list_size, reg_list, reg_list_size);
	if (retval != ERROR_OK) {
		LOG_ERROR("Can't get the registers feature list");
		retval = ERROR_FAIL;
		goto error;
	}

	/* If we found some features associated with registers, create sections */
	int current_feature = 0;

	xml_printf(&retval, &tdesc, &pos, &size,
			"<?xml version=\"1.0\"?>\n"
			"<!DOCTYPE target SYSTEM \"gdb-target.dtd\">\n"
			"<target version=\"1.0\">\n");

	/* generate target description according to register list */
	if (features != NULL) {
		while (features[current_feature]) {

			xml_printf(&retval, &tdesc, &pos, &size,
					"<feature name=\"%s\">\n",
					features[current_feature]);

			int i;
			for (i = 0; i < reg_list_size; i++) {

				if (reg_list[i]->exist == false)
					continue;

				if (strcmp(reg_list[i]->feature->name, features[current_feature]))
					continue;

				const char *type_str;
				if (reg_list[i]->reg_data_type != NULL) {
					if (reg_list[i]->reg_data_type->type == REG_TYPE_ARCH_DEFINED) {
						/* generate <type... first, if there are architecture-defined types. */
						gdb_generate_reg_type_description(target, &tdesc, &pos, &size,
								reg_list[i]->reg_data_type);

						type_str = reg_list[i]->reg_data_type->id;
					} else {
						/* predefined type */
						type_str = gdb_get_reg_type_name(
								reg_list[i]->reg_data_type->type);
					}
				} else {
					/* Default type is "int" */
					type_str = "int";
				}

				xml_printf(&retval, &tdesc, &pos, &size,
						"<reg name=\"%s\"", reg_list[i]->name);
				xml_printf(&retval, &tdesc, &pos, &size,
						" bitsize=\"%d\"", reg_list[i]->size);
				xml_printf(&retval, &tdesc, &pos, &size,
						" regnum=\"%d\"", reg_list[i]->number);
				if (reg_list[i]->caller_save)
					xml_printf(&retval, &tdesc, &pos, &size,
							" save-restore=\"yes\"");
				else
					xml_printf(&retval, &tdesc, &pos, &size,
							" save-restore=\"no\"");

				xml_printf(&retval, &tdesc, &pos, &size,
						" type=\"%s\"", type_str);

				if (reg_list[i]->group != NULL)
					xml_printf(&retval, &tdesc, &pos, &size,
							" group=\"%s\"", reg_list[i]->group);

				xml_printf(&retval, &tdesc, &pos, &size,
						"/>\n");
			}

			xml_printf(&retval, &tdesc, &pos, &size,
					"</feature>\n");

			current_feature++;
		}
	}

	xml_printf(&retval, &tdesc, &pos, &size,
			"</target>\n");

error:
	free(features);
	free(reg_list);

	if (retval == ERROR_OK)
		*tdesc_out = tdesc;
	else
		free(tdesc);

	return retval;
}

static int gdb_get_target_description_chunk(struct target *target, struct target_desc_format *target_desc,
		char **chunk, int32_t offset, uint32_t length)
{
	if (target_desc == NULL) {
		LOG_ERROR("Unable to Generate Target Description");
		return ERROR_FAIL;
	}

	char *tdesc = target_desc->tdesc;
	uint32_t tdesc_length = target_desc->tdesc_length;

	if (tdesc == NULL) {
		int retval = gdb_generate_target_description(target, &tdesc);
		if (retval != ERROR_OK) {
			LOG_ERROR("Unable to Generate Target Description");
			return ERROR_FAIL;
		}

		tdesc_length = strlen(tdesc);
	}

	char transfer_type;

	if (length < (tdesc_length - offset))
		transfer_type = 'm';
	else
		transfer_type = 'l';

	*chunk = malloc(length + 2);
	if (*chunk == NULL) {
		LOG_ERROR("Unable to allocate memory");
		return ERROR_FAIL;
	}

	(*chunk)[0] = transfer_type;
	if (transfer_type == 'm') {
		strncpy((*chunk) + 1, tdesc + offset, length);
		(*chunk)[1 + length] = '\0';
	} else {
		strncpy((*chunk) + 1, tdesc + offset, tdesc_length - offset);
		(*chunk)[1 + (tdesc_length - offset)] = '\0';

		/* After gdb-server sends out last chunk, invalidate tdesc. */
		free(tdesc);
		tdesc = NULL;
		tdesc_length = 0;
	}

	target_desc->tdesc = tdesc;
	target_desc->tdesc_length = tdesc_length;

	return ERROR_OK;
}

static int gdb_target_description_supported(struct target *target, int *supported)
{
	int retval = ERROR_OK;
	struct reg **reg_list = NULL;
	int reg_list_size = 0;
	char const **features = NULL;
	int feature_list_size = 0;

	retval = target_get_gdb_reg_list(target, &reg_list,
			&reg_list_size, REG_CLASS_ALL);
	if (retval != ERROR_OK) {
		LOG_ERROR("get register list failed");
		goto error;
	}

	if (reg_list_size <= 0) {
		LOG_ERROR("get register list failed");
		retval = ERROR_FAIL;
		goto error;
	}

	/* Get a list of available target registers features */
	retval = get_reg_features_list(target, &features, &feature_list_size, reg_list, reg_list_size);
	if (retval != ERROR_OK) {
		LOG_ERROR("Can't get the registers feature list");
		goto error;
	}

	if (supported) {
		if (feature_list_size)
			*supported = 1;
		else
			*supported = 0;
	}

error:
	free(features);

	free(reg_list);

	return retval;
}

static int gdb_generate_thread_list(struct target *target, char **thread_list_out)
{
	struct rtos *rtos = target->rtos;
	int retval = ERROR_OK;
	char *thread_list = NULL;
	int pos = 0;
	int size = 0;

	xml_printf(&retval, &thread_list, &pos, &size,
		   "<?xml version=\"1.0\"?>\n"
		   "<threads>\n");

	if (rtos != NULL) {
		for (int i = 0; i < rtos->thread_count; i++) {
			struct thread_detail *thread_detail = &rtos->thread_details[i];

			if (!thread_detail->exists)
				continue;

			xml_printf(&retval, &thread_list, &pos, &size,
				   "<thread id=\"%" PRIx64 "\">", thread_detail->threadid);

			if (thread_detail->thread_name_str != NULL)
				xml_printf(&retval, &thread_list, &pos, &size,
					   "Name: %s", thread_detail->thread_name_str);

			if (thread_detail->extra_info_str != NULL) {
				if (thread_detail->thread_name_str != NULL)
					xml_printf(&retval, &thread_list, &pos, &size,
						   ", ");
				xml_printf(&retval, &thread_list, &pos, &size,
					   thread_detail->extra_info_str);
			}

			xml_printf(&retval, &thread_list, &pos, &size,
				   "</thread>\n");
		}
	}

	xml_printf(&retval, &thread_list, &pos, &size,
		   "</threads>\n");

	if (retval == ERROR_OK)
		*thread_list_out = thread_list;
	else
		free(thread_list);

	return retval;
}

static int gdb_get_thread_list_chunk(struct target *target, char **thread_list,
		char **chunk, int32_t offset, uint32_t length)
{
	if (*thread_list == NULL) {
		int retval = gdb_generate_thread_list(target, thread_list);
		if (retval != ERROR_OK) {
			LOG_ERROR("Unable to Generate Thread List");
			return ERROR_FAIL;
		}
	}

	size_t thread_list_length = strlen(*thread_list);
	char transfer_type;

	length = MIN(length, thread_list_length - offset);
	if (length < (thread_list_length - offset))
		transfer_type = 'm';
	else
		transfer_type = 'l';

	*chunk = malloc(length + 2);
	if (*chunk == NULL) {
		LOG_ERROR("Unable to allocate memory");
		return ERROR_FAIL;
	}

	(*chunk)[0] = transfer_type;
	strncpy((*chunk) + 1, (*thread_list) + offset, length);
	(*chunk)[1 + length] = '\0';

	/* After gdb-server sends out last chunk, invalidate thread list. */
	if (transfer_type == 'l') {
		free(*thread_list);
		*thread_list = NULL;
	}

	return ERROR_OK;
}

static int gdb_query_packet(struct connection *connection,
		char const *packet, int packet_size)
{
	struct command_context *cmd_ctx = connection->cmd_ctx;
	struct gdb_connection *gdb_connection = connection->priv;
	struct target *target = get_target_from_connection(connection);

	if (strncmp(packet, "qRcmd,", 6) == 0) {
		if (packet_size > 6) {
			char *cmd;
			cmd = malloc((packet_size - 6) / 2 + 1);
			size_t len = unhexify((uint8_t *)cmd, packet + 6, (packet_size - 6) / 2);
			cmd[len] = 0;

			/* We want to print all debug output to GDB connection */
			log_add_callback(gdb_log_callback, connection);
			target_call_timer_callbacks_now();
			/* some commands need to know the GDB connection, make note of current
			 * GDB connection. */
			current_gdb_connection = gdb_connection;
			command_run_line(cmd_ctx, cmd);
			current_gdb_connection = NULL;
			target_call_timer_callbacks_now();
			log_remove_callback(gdb_log_callback, connection);
			free(cmd);
		}
		gdb_put_packet(connection, "OK", 2);
		return ERROR_OK;
	} else if (strncmp(packet, "qCRC:", 5) == 0) {
		if (packet_size > 5) {
			int retval;
			char gdb_reply[10];
			char *separator;
			uint32_t checksum;
#if BUILD_RISCV == 1
			target_addr_t addr = 0;
#else
			uint32_t addr = 0;
#endif
			uint32_t len = 0;

			/* skip command character */
			packet += 5;

			addr = strtoul(packet, &separator, 16);

			if (*separator != ',') {
				LOG_ERROR("incomplete read memory packet received, dropping connection");
				return ERROR_SERVER_REMOTE_CLOSED;
			}

			len = strtoul(separator + 1, NULL, 16);

			retval = target_checksum_memory(target, addr, len, &checksum);

			if (retval == ERROR_OK) {
				snprintf(gdb_reply, 10, "C%8.8" PRIx32 "", checksum);
				gdb_put_packet(connection, gdb_reply, 9);
			} else {
				retval = gdb_error(connection, retval);
				if (retval != ERROR_OK)
					return retval;
			}

			return ERROR_OK;
		}
	} else if (strncmp(packet, "qSupported", 10) == 0) {
		/* we currently support packet size and qXfer:memory-map:read (if enabled)
		 * qXfer:features:read is supported for some targets */
		int retval = ERROR_OK;
		char *buffer = NULL;
		int pos = 0;
		int size = 0;
		int gdb_target_desc_supported = 0;

		/* we need to test that the target supports target descriptions */
		retval = gdb_target_description_supported(target, &gdb_target_desc_supported);
		if (retval != ERROR_OK) {
			LOG_INFO("Failed detecting Target Description Support, disabling");
			gdb_target_desc_supported = 0;
		}

		/* support may be disabled globally */
		if (gdb_use_target_description == 0) {
			if (gdb_target_desc_supported)
				LOG_WARNING("Target Descriptions Supported, but disabled");
			gdb_target_desc_supported = 0;
		}

		xml_printf(&retval,
			&buffer,
			&pos,
			&size,
			"PacketSize=%x;qXfer:memory-map:read%c;qXfer:features:read%c;qXfer:threads:read+;QStartNoAckMode+",
			(GDB_BUFFER_SIZE - 1),
			((gdb_use_memory_map == 1) && (flash_get_bank_count() > 0)) ? '+' : '-',
			(gdb_target_desc_supported == 1) ? '+' : '-');

		if (retval != ERROR_OK) {
			gdb_send_error(connection, 01);
			return ERROR_OK;
		}

		gdb_put_packet(connection, buffer, strlen(buffer));
		free(buffer);

		return ERROR_OK;
	} else if ((strncmp(packet, "qXfer:memory-map:read::", 23) == 0)
		   && (flash_get_bank_count() > 0))
		return gdb_memory_map(connection, packet, packet_size);
	else if (strncmp(packet, "qXfer:features:read:", 20) == 0) {
		char *xml = NULL;
		int retval = ERROR_OK;

		int offset;
		unsigned int length;

		/* skip command character */
		packet += 20;

		if (decode_xfer_read(packet, NULL, &offset, &length) < 0) {
			gdb_send_error(connection, 01);
			return ERROR_OK;
		}

		/* Target should prepare correct target description for annex.
		 * The first character of returned xml is 'm' or 'l'. 'm' for
		 * there are *more* chunks to transfer. 'l' for it is the *last*
		 * chunk of target description.
		 */
		retval = gdb_get_target_description_chunk(target, &gdb_connection->target_desc,
				&xml, offset, length);
		if (retval != ERROR_OK) {
			gdb_error(connection, retval);
			return retval;
		}

		gdb_put_packet(connection, xml, strlen(xml));

		free(xml);
		return ERROR_OK;
	} else if (strncmp(packet, "qXfer:threads:read:", 19) == 0) {
		char *xml = NULL;
		int retval = ERROR_OK;

		int offset;
		unsigned int length;

		/* skip command character */
		packet += 19;

		if (decode_xfer_read(packet, NULL, &offset, &length) < 0) {
			gdb_send_error(connection, 01);
			return ERROR_OK;
		}

		/* Target should prepare correct thread list for annex.
		 * The first character of returned xml is 'm' or 'l'. 'm' for
		 * there are *more* chunks to transfer. 'l' for it is the *last*
		 * chunk of target description.
		 */
		retval = gdb_get_thread_list_chunk(target, &gdb_connection->thread_list,
						   &xml, offset, length);
		if (retval != ERROR_OK) {
			gdb_error(connection, retval);
			return retval;
		}

		gdb_put_packet(connection, xml, strlen(xml));

		free(xml);
		return ERROR_OK;
	} else if (strncmp(packet, "QStartNoAckMode", 15) == 0) {
		gdb_connection->noack_mode = 1;
		gdb_put_packet(connection, "OK", 2);
		return ERROR_OK;
	}

	gdb_put_packet(connection, "", 0);
	return ERROR_OK;
}

static int gdb_v_packet(struct connection *connection,
		char const *packet, int packet_size)
{
	struct gdb_connection *gdb_connection = connection->priv;
	int result;

#if BUILD_RISCV == 1
	struct target *target = get_target_from_connection(connection);
	if (target->rtos != NULL && target->rtos->gdb_v_packet != NULL) {
		int out = target->rtos->gdb_v_packet(connection, packet, packet_size);
		if (out != GDB_THREAD_PACKET_NOT_CONSUMED)
			return out;
	}
#endif

	/* if flash programming disabled - send a empty reply */

	if (gdb_flash_program == 0) {
		gdb_put_packet(connection, "", 0);
		return ERROR_OK;
	}

	if (strncmp(packet, "vFlashErase:", 12) == 0) {
		unsigned long addr;
		unsigned long length;

		char const *parse = packet + 12;
		if (*parse == '\0') {
			LOG_ERROR("incomplete vFlashErase packet received, dropping connection");
			return ERROR_SERVER_REMOTE_CLOSED;
		}

		addr = strtoul(parse, (char **)&parse, 16);

		if (*(parse++) != ',' || *parse == '\0') {
			LOG_ERROR("incomplete vFlashErase packet received, dropping connection");
			return ERROR_SERVER_REMOTE_CLOSED;
		}

		length = strtoul(parse, (char **)&parse, 16);

		if (*parse != '\0') {
			LOG_ERROR("incomplete vFlashErase packet received, dropping connection");
			return ERROR_SERVER_REMOTE_CLOSED;
		}

		/* assume all sectors need erasing - stops any problems
		 * when flash_write is called multiple times */
		flash_set_dirty();

		/* perform any target specific operations before the erase */
		target_call_event_callbacks(target,
			TARGET_EVENT_GDB_FLASH_ERASE_START);

		/* vFlashErase:addr,length messages require region start and
		 * end to be "block" aligned ... if padding is ever needed,
		 * GDB will have become dangerously confused.
		 */
		result = flash_erase_address_range(target, false, addr,
			length);

		/* perform any target specific operations after the erase */
		target_call_event_callbacks(target,
			TARGET_EVENT_GDB_FLASH_ERASE_END);

		/* perform erase */
		if (result != ERROR_OK) {
			/* GDB doesn't evaluate the actual error number returned,
			 * treat a failed erase as an I/O error
			 */
			gdb_send_error(connection, EIO);
			LOG_ERROR("flash_erase returned %i", result);
		} else
			gdb_put_packet(connection, "OK", 2);

		return ERROR_OK;
	}

	if (strncmp(packet, "vFlashWrite:", 12) == 0) {
		int retval;
		unsigned long addr;
		unsigned long length;
		char const *parse = packet + 12;

		if (*parse == '\0') {
			LOG_ERROR("incomplete vFlashErase packet received, dropping connection");
			return ERROR_SERVER_REMOTE_CLOSED;
		}
		addr = strtoul(parse, (char **)&parse, 16);
		if (*(parse++) != ':') {
			LOG_ERROR("incomplete vFlashErase packet received, dropping connection");
			return ERROR_SERVER_REMOTE_CLOSED;
		}
		length = packet_size - (parse - packet);

		/* create a new image if there isn't already one */
		if (gdb_connection->vflash_image == NULL) {
			gdb_connection->vflash_image = malloc(sizeof(struct image));
			image_open(gdb_connection->vflash_image, "", "build");
		}

		/* create new section with content from packet buffer */
		retval = image_add_section(gdb_connection->vflash_image,
				addr, length, 0x0, (uint8_t const *)parse);
		if (retval != ERROR_OK)
			return retval;

		gdb_put_packet(connection, "OK", 2);

		return ERROR_OK;
	}

	if (strncmp(packet, "vFlashDone", 10) == 0) {
		uint32_t written;

		/* process the flashing buffer. No need to erase as GDB
		 * always issues a vFlashErase first. */
		target_call_event_callbacks(target,
				TARGET_EVENT_GDB_FLASH_WRITE_START);
		result = flash_write(target, gdb_connection->vflash_image,
			&written, 0);
		target_call_event_callbacks(target,
			TARGET_EVENT_GDB_FLASH_WRITE_END);
		if (result != ERROR_OK) {
			if (result == ERROR_FLASH_DST_OUT_OF_BANK)
				gdb_put_packet(connection, "E.memtype", 9);
			else
				gdb_send_error(connection, EIO);
		} else {
			LOG_DEBUG("wrote %u bytes from vFlash image to flash", (unsigned)written);
			gdb_put_packet(connection, "OK", 2);
		}

		image_close(gdb_connection->vflash_image);
		free(gdb_connection->vflash_image);
		gdb_connection->vflash_image = NULL;

		return ERROR_OK;
	}

	gdb_put_packet(connection, "", 0);
	return ERROR_OK;
}

static int gdb_detach(struct connection *connection)
{
	target_call_event_callbacks(get_target_from_connection(connection),
		TARGET_EVENT_GDB_DETACH);

	return gdb_put_packet(connection, "OK", 2);
}

/* The format of 'F' response packet is
 * Fretcode,errno,Ctrl-C flag;call-specific attachment
 */
static int gdb_fileio_response_packet(struct connection *connection,
		char const *packet, int packet_size)
{
	struct target *target = get_target_from_connection(connection);
	char *separator;
	char *parsing_point;
	int fileio_retcode = strtoul(packet + 1, &separator, 16);
	int fileio_errno = 0;
	bool fileio_ctrl_c = false;
	int retval;

	LOG_DEBUG("-");

	if (*separator == ',') {
		parsing_point = separator + 1;
		fileio_errno = strtoul(parsing_point, &separator, 16);
		if (*separator == ',') {
			if (*(separator + 1) == 'C') {
				/* TODO: process ctrl-c */
				fileio_ctrl_c = true;
			}
		}
	}

	LOG_DEBUG("File-I/O response, retcode: 0x%x, errno: 0x%x, ctrl-c: %s",
			fileio_retcode, fileio_errno, fileio_ctrl_c ? "true" : "false");

	retval = target_gdb_fileio_end(target, fileio_retcode, fileio_errno, fileio_ctrl_c);
	if (retval != ERROR_OK)
		return ERROR_FAIL;

	/* After File-I/O ends, keep continue or step */
	if (gdb_running_type == 'c')
		retval = target_resume(target, 1, 0x0, 0, 0);
	else if (gdb_running_type == 's')
		retval = target_step(target, 1, 0x0, 0);
	else
		retval = ERROR_FAIL;

	if (retval != ERROR_OK)
		return ERROR_FAIL;

	return ERROR_OK;
}

static void gdb_log_callback(void *priv, const char *file, unsigned line,
		const char *function, const char *string)
{
	struct connection *connection = priv;
	struct gdb_connection *gdb_con = connection->priv;

	if (gdb_con->busy) {
		/* do not reply this using the O packet */
		return;
	}

	gdb_output_con(connection, string);
}

#if BUILD_RISCV == 1
void gdb_sig_halted(struct connection *connection)
#else
static void gdb_sig_halted(struct connection *connection)
#endif
{
	char sig_reply[4];
	snprintf(sig_reply, 4, "T%2.2x", 2);
	gdb_put_packet(connection, sig_reply, 3);
}

static int gdb_input_inner(struct connection *connection)
{
	/* Do not allocate this on the stack */
	static char gdb_packet_buffer[GDB_BUFFER_SIZE];

	struct target *target;
	char const *packet = gdb_packet_buffer;
	int packet_size;
	int retval;
	struct gdb_connection *gdb_con = connection->priv;
	static int extended_protocol;

	target = get_target_from_connection(connection);

	/* drain input buffer. If one of the packets fail, then an error
	 * packet is replied, if applicable.
	 *
	 * This loop will terminate and the error code is returned.
	 *
	 * The calling fn will check if this error is something that
	 * can be recovered from, or if the connection must be closed.
	 *
	 * If the error is recoverable, this fn is called again to
	 * drain the rest of the buffer.
	 */
	do {
		packet_size = GDB_BUFFER_SIZE-1;
		retval = gdb_get_packet(connection, gdb_packet_buffer, &packet_size);
		if (retval != ERROR_OK)
			return retval;

		/* terminate with zero */
		gdb_packet_buffer[packet_size] = '\0';

		if (LOG_LEVEL_IS(LOG_LVL_DEBUG)) {
			if (packet[0] == 'X') {
				/* binary packets spew junk into the debug log stream */
				char buf[50];
				int x;
				for (x = 0; (x < 49) && (packet[x] != ':'); x++)
					buf[x] = packet[x];
				buf[x] = 0;
				LOG_DEBUG("received packet: '%s:<binary-data>'", buf);
			} else
				LOG_DEBUG("received packet: '%s'", packet);
		}

		if (packet_size > 0) {
			retval = ERROR_OK;
			switch (packet[0]) {
				case 'T':	/* Is thread alive? */
					gdb_thread_packet(connection, packet, packet_size);
					break;
				case 'H':	/* Set current thread ( 'c' for step and continue,
							 * 'g' for all other operations ) */
					gdb_thread_packet(connection, packet, packet_size);
					break;
				case 'q':
				case 'Q':
					retval = gdb_thread_packet(connection, packet, packet_size);
					if (retval == GDB_THREAD_PACKET_NOT_CONSUMED)
						retval = gdb_query_packet(connection, packet, packet_size);
					break;
				case 'g':
					retval = gdb_get_registers_packet(connection, packet, packet_size);
					break;
				case 'G':
					retval = gdb_set_registers_packet(connection, packet, packet_size);
					break;
				case 'p':
					retval = gdb_get_register_packet(connection, packet, packet_size);
					break;
				case 'P':
					retval = gdb_set_register_packet(connection, packet, packet_size);
					break;
				case 'm':
					retval = gdb_read_memory_packet(connection, packet, packet_size);
					break;
				case 'M':
					retval = gdb_write_memory_packet(connection, packet, packet_size);
					break;
				case 'z':
				case 'Z':
					retval = gdb_breakpoint_watchpoint_packet(connection, packet, packet_size);
					break;
				case '?':
					gdb_last_signal_packet(connection, packet, packet_size);
					break;
				case 'c':
				case 's':
				{
					gdb_thread_packet(connection, packet, packet_size);
					log_add_callback(gdb_log_callback, connection);

					if (gdb_con->mem_write_error) {
						LOG_ERROR("Memory write failure!");

						/* now that we have reported the memory write error,
						 * we can clear the condition */
						gdb_con->mem_write_error = false;
					}

					bool nostep = false;
					bool already_running = false;
					if (target->state == TARGET_RUNNING) {
						LOG_WARNING("WARNING! The target is already running. "
								"All changes GDB did to registers will be discarded! "
								"Waiting for target to halt.");
						already_running = true;
					} else if (target->state != TARGET_HALTED) {
						LOG_WARNING("The target is not in the halted nor running stated, " \
								"stepi/continue ignored.");
						nostep = true;
					} else if ((packet[0] == 's') && gdb_con->sync) {
						/* Hmm..... when you issue a continue in GDB, then a "stepi" is
						 * sent by GDB first to OpenOCD, thus defeating the check to
						 * make only the single stepping have the sync feature...
						 */
						nostep = true;
						LOG_WARNING("stepi ignored. GDB will now fetch the register state " \
								"from the target.");
					}
					gdb_con->sync = false;

					if (!already_running && nostep) {
						/* Either the target isn't in the halted state, then we can't
						 * step/continue. This might be early setup, etc.
						 *
						 * Or we want to allow GDB to pick up a fresh set of
						 * register values without modifying the target state.
						 *
						 */
						gdb_sig_halted(connection);

						/* stop forwarding log packets! */
						log_remove_callback(gdb_log_callback, connection);
					} else {
						/* We're running/stepping, in which case we can
						 * forward log output until the target is halted
						 */
						gdb_con->frontend_state = TARGET_RUNNING;
						target_call_event_callbacks(target, TARGET_EVENT_GDB_START);

						if (!already_running) {
							/* Here we don't want packet processing to stop even if this fails,
							 * so we use a local variable instead of retval. */
							retval = gdb_step_continue_packet(connection, packet, packet_size);
							if (retval != ERROR_OK) {
								/* we'll never receive a halted
								 * condition... issue a false one..
								 */
								gdb_frontend_halted(target, connection);
							}
						}
					}
				}
				break;
				case 'v':
					retval = gdb_v_packet(connection, packet, packet_size);
					break;
				case 'D':
					retval = gdb_detach(connection);
					extended_protocol = 0;
					break;
				case 'X':
					retval = gdb_write_memory_binary_packet(connection, packet, packet_size);
					if (retval != ERROR_OK)
						return retval;
					break;
				case 'k':
					if (extended_protocol != 0) {
						gdb_con->attached = false;
						break;
					}
					gdb_put_packet(connection, "OK", 2);
					return ERROR_SERVER_REMOTE_CLOSED;
				case '!':
					/* handle extended remote protocol */
					extended_protocol = 1;
					gdb_put_packet(connection, "OK", 2);
					break;
				case 'R':
					/* handle extended restart packet */
					breakpoint_clear_target(target);
					watchpoint_clear_target(target);
					command_run_linef(connection->cmd_ctx, "ocd_gdb_restart %s",
							target_name(target));
					/* set connection as attached after reset */
					gdb_con->attached = true;
					/*  info rtos parts */
					gdb_thread_packet(connection, packet, packet_size);
					break;

				case 'j':
					/* packet supported only by smp target i.e cortex_a.c*/
					/* handle smp packet replying coreid played to gbd */
					gdb_read_smp_packet(connection, packet, packet_size);
					break;

				case 'J':
					/* packet supported only by smp target i.e cortex_a.c */
					/* handle smp packet setting coreid to be played at next
					 * resume to gdb */
					gdb_write_smp_packet(connection, packet, packet_size);
					break;

				case 'F':
					/* File-I/O extension */
					/* After gdb uses host-side syscall to complete target file
					 * I/O, gdb sends host-side syscall return value to target
					 * by 'F' packet.
					 * The format of 'F' response packet is
					 * Fretcode,errno,Ctrl-C flag;call-specific attachment
					 */
					gdb_con->frontend_state = TARGET_RUNNING;
					log_add_callback(gdb_log_callback, connection);
					gdb_fileio_response_packet(connection, packet, packet_size);
					break;

				default:
					/* ignore unknown packets */
					LOG_DEBUG("ignoring 0x%2.2x packet", packet[0]);
					gdb_put_packet(connection, NULL, 0);
					break;
			}

			/* if a packet handler returned an error, exit input loop */
			if (retval != ERROR_OK)
				return retval;
		}

		if (gdb_con->ctrl_c) {
			if (target->state == TARGET_RUNNING) {
				retval = target_halt(target);
				if (retval != ERROR_OK)
					target_call_event_callbacks(target, TARGET_EVENT_GDB_HALT);
				gdb_con->ctrl_c = 0;
			} else {
				LOG_INFO("The target is not running when halt was requested, stopping GDB.");
				target_call_event_callbacks(target, TARGET_EVENT_GDB_HALT);
			}
		}

	} while (gdb_con->buf_cnt > 0);

	return ERROR_OK;
}

static int gdb_input(struct connection *connection)
{
	int retval = gdb_input_inner(connection);
	struct gdb_connection *gdb_con = connection->priv;
	if (retval == ERROR_SERVER_REMOTE_CLOSED)
		return retval;

	/* logging does not propagate the error, yet can set the gdb_con->closed flag */
	if (gdb_con->closed)
		return ERROR_SERVER_REMOTE_CLOSED;

	/* we'll recover from any other errors(e.g. temporary timeouts, etc.) */
	return ERROR_OK;
}

static int gdb_target_start(struct target *target, const char *port)
{
	struct gdb_service *gdb_service;
	int ret;
	gdb_service = malloc(sizeof(struct gdb_service));

	if (NULL == gdb_service)
		return -ENOMEM;

	gdb_service->target = target;
	gdb_service->core[0] = -1;
	gdb_service->core[1] = -1;
	target->gdb_service = gdb_service;

	ret = add_service("gdb",
			port, 1, &gdb_new_connection, &gdb_input,
			&gdb_connection_closed, gdb_service);
	/* initialialize all targets gdb service with the same pointer */
	{
		struct target_list *head;
		struct target *curr;
		head = target->head;
		while (head != (struct target_list *)NULL) {
			curr = head->target;
			if (curr != target)
				curr->gdb_service = gdb_service;
			head = head->next;
		}
	}
	return ret;
}

static int gdb_target_add_one(struct target *target)
{
	if (strcmp(gdb_port, "disabled") == 0) {
		LOG_INFO("gdb port disabled");
		return ERROR_OK;
	}

	/*  one gdb instance per smp list */
	if ((target->smp) && (target->gdb_service))
		return ERROR_OK;
	int retval = gdb_target_start(target, gdb_port_next);
	if (retval == ERROR_OK) {
		long portnumber;
		/* If we can parse the port number
		 * then we increment the port number for the next target.
		 */
		char *end;
		portnumber = strtol(gdb_port_next, &end, 0);
		if (!*end) {
			if (parse_long(gdb_port_next, &portnumber) == ERROR_OK) {
				free(gdb_port_next);
#if BUILD_RISCV == 1
				if (portnumber) {
					gdb_port_next = alloc_printf("%d", portnumber+1);
				} else {
					/* Don't increment if gdb_port is 0, since we're just
					 * trying to allocate an unused port. */
					gdb_port_next = alloc_printf("0");
				}
#else
				gdb_port_next = alloc_printf("%d", portnumber+1);
#endif
			}
		}
	}
	return retval;
}

int gdb_target_add_all(struct target *target)
{
	if (strcmp(gdb_port, "disabled") == 0) {
		LOG_INFO("gdb server disabled");
		return ERROR_OK;
	}

	if (NULL == target) {
		LOG_WARNING("gdb services need one or more targets defined");
		return ERROR_OK;
	}

	while (NULL != target) {
		int retval = gdb_target_add_one(target);
		if (ERROR_OK != retval)
			return retval;

		target = target->next;
	}

	return ERROR_OK;
}

COMMAND_HANDLER(handle_gdb_sync_command)
{
	if (CMD_ARGC != 0)
		return ERROR_COMMAND_SYNTAX_ERROR;

	if (current_gdb_connection == NULL) {
		command_print(CMD_CTX,
			"gdb_sync command can only be run from within gdb using \"monitor gdb_sync\"");
		return ERROR_FAIL;
	}

	current_gdb_connection->sync = true;

	return ERROR_OK;
}

/* daemon configuration command gdb_port */
COMMAND_HANDLER(handle_gdb_port_command)
{
	int retval = CALL_COMMAND_HANDLER(server_pipe_command, &gdb_port);
	if (ERROR_OK == retval) {
		free(gdb_port_next);
		gdb_port_next = strdup(gdb_port);
	}
	return retval;
}

COMMAND_HANDLER(handle_gdb_memory_map_command)
{
	if (CMD_ARGC != 1)
		return ERROR_COMMAND_SYNTAX_ERROR;

	COMMAND_PARSE_ENABLE(CMD_ARGV[0], gdb_use_memory_map);
	return ERROR_OK;
}

COMMAND_HANDLER(handle_gdb_flash_program_command)
{
	if (CMD_ARGC != 1)
		return ERROR_COMMAND_SYNTAX_ERROR;

	COMMAND_PARSE_ENABLE(CMD_ARGV[0], gdb_flash_program);
	return ERROR_OK;
}

COMMAND_HANDLER(handle_gdb_report_data_abort_command)
{
	if (CMD_ARGC != 1)
		return ERROR_COMMAND_SYNTAX_ERROR;

	COMMAND_PARSE_ENABLE(CMD_ARGV[0], gdb_report_data_abort);
	return ERROR_OK;
}

/* gdb_breakpoint_override */
COMMAND_HANDLER(handle_gdb_breakpoint_override_command)
{
	if (CMD_ARGC == 0) {
		/* nothing */
	} else if (CMD_ARGC == 1) {
		gdb_breakpoint_override = 1;
		if (strcmp(CMD_ARGV[0], "hard") == 0)
			gdb_breakpoint_override_type = BKPT_HARD;
		else if (strcmp(CMD_ARGV[0], "soft") == 0)
			gdb_breakpoint_override_type = BKPT_SOFT;
		else if (strcmp(CMD_ARGV[0], "disable") == 0)
			gdb_breakpoint_override = 0;
	} else
		return ERROR_COMMAND_SYNTAX_ERROR;
	if (gdb_breakpoint_override)
		LOG_USER("force %s breakpoints",
			(gdb_breakpoint_override_type == BKPT_HARD) ? "hard" : "soft");
	else
		LOG_USER("breakpoint type is not overridden");

	return ERROR_OK;
}

COMMAND_HANDLER(handle_gdb_target_description_command)
{
	if (CMD_ARGC != 1)
		return ERROR_COMMAND_SYNTAX_ERROR;

	COMMAND_PARSE_ENABLE(CMD_ARGV[0], gdb_use_target_description);
	return ERROR_OK;
}

COMMAND_HANDLER(handle_gdb_save_tdesc_command)
{
	char *tdesc;
	uint32_t tdesc_length;
	struct target *target = get_current_target(CMD_CTX);

	int retval = gdb_generate_target_description(target, &tdesc);
	if (retval != ERROR_OK) {
		LOG_ERROR("Unable to Generate Target Description");
		return ERROR_FAIL;
	}

	tdesc_length = strlen(tdesc);

	struct fileio *fileio;
	size_t size_written;

	char *tdesc_filename = alloc_printf("%s.xml", target_type_name(target));
	if (tdesc_filename == NULL) {
		retval = ERROR_FAIL;
		goto out;
	}

	retval = fileio_open(&fileio, tdesc_filename, FILEIO_WRITE, FILEIO_TEXT);

	if (retval != ERROR_OK) {
		LOG_ERROR("Can't open %s for writing", tdesc_filename);
		goto out;
	}

	retval = fileio_write(fileio, tdesc_length, tdesc, &size_written);

	fileio_close(fileio);

	if (retval != ERROR_OK)
		LOG_ERROR("Error while writing the tdesc file");

out:
	free(tdesc_filename);
	free(tdesc);

	return retval;
}

static const struct command_registration gdb_command_handlers[] = {
	{
		.name = "gdb_sync",
		.handler = handle_gdb_sync_command,
		.mode = COMMAND_ANY,
		.help = "next stepi will return immediately allowing "
			"GDB to fetch register state without affecting "
			"target state",
		.usage = ""
	},
	{
		.name = "gdb_port",
		.handler = handle_gdb_port_command,
		.mode = COMMAND_ANY,
		.help = "Normally gdb listens to a TCP/IP port. Each subsequent GDB "
			"server listens for the next port number after the "
			"base port number specified. "
			"No arguments reports GDB port. \"pipe\" means listen to stdin "
			"output to stdout, an integer is base port number, \"disabled\" disables "
			"port. Any other string is are interpreted as named pipe to listen to. "
			"Output pipe is the same name as input pipe, but with 'o' appended.",
		.usage = "[port_num]",
	},
	{
		.name = "gdb_memory_map",
		.handler = handle_gdb_memory_map_command,
		.mode = COMMAND_CONFIG,
		.help = "enable or disable memory map",
		.usage = "('enable'|'disable')"
	},
	{
		.name = "gdb_flash_program",
		.handler = handle_gdb_flash_program_command,
		.mode = COMMAND_CONFIG,
		.help = "enable or disable flash program",
		.usage = "('enable'|'disable')"
	},
	{
		.name = "gdb_report_data_abort",
		.handler = handle_gdb_report_data_abort_command,
		.mode = COMMAND_CONFIG,
		.help = "enable or disable reporting data aborts",
		.usage = "('enable'|'disable')"
	},
	{
		.name = "gdb_breakpoint_override",
		.handler = handle_gdb_breakpoint_override_command,
		.mode = COMMAND_ANY,
		.help = "Display or specify type of breakpoint "
			"to be used by gdb 'break' commands.",
		.usage = "('hard'|'soft'|'disable')"
	},
	{
		.name = "gdb_target_description",
		.handler = handle_gdb_target_description_command,
		.mode = COMMAND_CONFIG,
		.help = "enable or disable target description",
		.usage = "('enable'|'disable')"
	},
	{
		.name = "gdb_save_tdesc",
		.handler = handle_gdb_save_tdesc_command,
		.mode = COMMAND_EXEC,
		.help = "Save the target description file",
	},
	COMMAND_REGISTRATION_DONE
};

int gdb_register_commands(struct command_context *cmd_ctx)
{
	gdb_port = strdup("3333");
	gdb_port_next = strdup("3333");
	return register_commands(cmd_ctx, NULL, gdb_command_handlers);
}

#if BUILD_RISCV == 1
void gdb_set_frontend_state_running(struct connection *connection)
{
	struct gdb_connection *gdb_con = connection->priv;
	gdb_con->frontend_state = TARGET_RUNNING;
}
#endif<|MERGE_RESOLUTION|>--- conflicted
+++ resolved
@@ -1296,15 +1296,10 @@
 		return ERROR_SERVER_REMOTE_CLOSED;
 	}
 
-<<<<<<< HEAD
 // [ILG] WORKAROUND
 #if 0 // BUILD_RISCV == 1
 		if (!reg_list[reg_num]->valid) {
 	        retval = reg_list[reg_num]->type->get(reg_list[reg_num]);
-=======
-	if (!reg_list[reg_num]->valid) {
-		retval = reg_list[reg_num]->type->get(reg_list[reg_num]);
->>>>>>> 0774011e
 		if (retval != ERROR_OK) {
 			LOG_DEBUG("Couldn't get register %s.", reg_list[reg_num]->name);
 			free(reg_list);
