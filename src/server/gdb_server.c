--- conflicted
+++ resolved
@@ -3668,15 +3668,14 @@
 	return register_commands(cmd_ctx, NULL, gdb_command_handlers);
 }
 
-<<<<<<< HEAD
 void gdb_set_frontend_state_running(struct connection *connection)
 {
 	struct gdb_connection *gdb_con = connection->priv;
 	gdb_con->frontend_state = TARGET_RUNNING;
-=======
+}
+
 void gdb_service_free(void)
 {
 	free(gdb_port);
 	free(gdb_port_next);
->>>>>>> be87994d
 }