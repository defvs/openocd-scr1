--- conflicted
+++ resolved
@@ -267,10 +267,6 @@
 
 int riscv_init_registers(struct target *target);
 
-<<<<<<< HEAD
-// [GNU MCU Eclipse]
-=======
->>>>>>> 983a07be
 void riscv_semihosting_init(struct target *target);
 int riscv_semihosting(struct target *target, int *retval);
 
