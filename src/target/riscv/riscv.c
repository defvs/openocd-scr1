--- conflicted
+++ resolved
@@ -1251,50 +1251,6 @@
 	return hartid == target->coreid;
 }
 
-<<<<<<< HEAD
-/* Command Handlers */
-
-COMMAND_HANDLER(riscv_test_compliance) {
-
-  struct target *target = get_current_target(CMD_CTX);
-
-  RISCV_INFO(r);
-
-  if (CMD_ARGC > 0) {
-      LOG_ERROR("Command does not take any parameters.");
-      return ERROR_FAIL;
-  }
-
-  if (r->test_compliance) {
-    return r->test_compliance(target);
-  } else {
-    LOG_ERROR("This target does not support this command (may implement an older version of the spec).");
-    return ERROR_FAIL;
-  }
-}
-
-static const struct command_registration riscv_exec_command_handlers[] = {
-  {
-    .name = "test_compliance",
-    .handler = riscv_test_compliance,
-    .mode = COMMAND_EXEC,
-    .usage = "",
-    .help = "Runs a basic compliance test suite against the RISC-V Debug Spec."
-  },
-  COMMAND_REGISTRATION_DONE
-};
-
-const struct command_registration riscv_command_handlers[] = {
-  {
-    .name = "riscv",
-    .mode = COMMAND_ANY,
-    .help = "RISC-V Command Group",
-    .usage = "",
-    .chain = riscv_exec_command_handlers
-  },
-  COMMAND_REGISTRATION_DONE
-};
-=======
 /**
  * Count triggers, and initialize trigger_count for each hart.
  * trigger_count is initialized even if this function fails to discover
@@ -1344,4 +1300,47 @@
 
 	return ERROR_OK;
 }
->>>>>>> 46b91c9b
+
+
+/* Command Handlers */
+
+COMMAND_HANDLER(riscv_test_compliance) {
+
+  struct target *target = get_current_target(CMD_CTX);
+
+  RISCV_INFO(r);
+
+  if (CMD_ARGC > 0) {
+      LOG_ERROR("Command does not take any parameters.");
+      return ERROR_FAIL;
+  }
+
+  if (r->test_compliance) {
+    return r->test_compliance(target);
+  } else {
+    LOG_ERROR("This target does not support this command (may implement an older version of the spec).");
+    return ERROR_FAIL;
+  }
+}
+
+static const struct command_registration riscv_exec_command_handlers[] = {
+  {
+    .name = "test_compliance",
+    .handler = riscv_test_compliance,
+    .mode = COMMAND_EXEC,
+    .usage = "",
+    .help = "Runs a basic compliance test suite against the RISC-V Debug Spec."
+  },
+  COMMAND_REGISTRATION_DONE
+};
+
+const struct command_registration riscv_command_handlers[] = {
+  {
+    .name = "riscv",
+    .mode = COMMAND_ANY,
+    .help = "RISC-V Command Group",
+    .usage = "",
+    .chain = riscv_exec_command_handlers
+  },
+  COMMAND_REGISTRATION_DONE
+};