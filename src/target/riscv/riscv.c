--- conflicted
+++ resolved
@@ -799,20 +799,10 @@
 		if (wp->address == mem_addr) {
 			assert(hit_watchpoint);
 			*hit_watchpoint = wp;
-<<<<<<< HEAD
 			LOG_DEBUG("%s: Hit address=%" TARGET_PRIxADDR,
 					  target->cmd_name,
 					  wp->address);
-			/* return ERROR_OK; */
-			LOG_DEBUG("%s: Not reporting the exact watchpoint to gdb, until we have "
-					  "a fix for "
-					  "https://github.com/riscv/riscv-openocd/issues/295.",
-					  target->cmd_name);
-			return ERROR_FAIL;
-=======
-			LOG_DEBUG("Hit address=%" TARGET_PRIxADDR, wp->address);
 			return ERROR_OK;
->>>>>>> dc4fe858
 		}
 		wp = wp->next;
 	}
@@ -1364,7 +1354,7 @@
 			target->rtos->current_threadid = r->rtos_hartid + 1;
 			target->rtos->current_thread = r->rtos_hartid + 1;
 		} else
-			LOG_DEBUG("halt requested, but no known RTOS hartid");
+			LOG_DEBUG("%s: halt requested, but no known RTOS hartid", target->cmd_name);
 	}
 
 	target->state = TARGET_HALTED;
@@ -2048,11 +2038,7 @@
 	if (riscv_rtos_enabled(target)) {
 		hartid = r->rtos_hartid;
 		if (hartid == -1) {
-<<<<<<< HEAD
-			LOG_USER("%s: GDB has asked me to step \"any\" thread, so I'm stepping hart 0.", target->cmd_name);
-=======
-			LOG_DEBUG("GDB has asked me to step \"any\" thread, so I'm stepping hart 0.");
->>>>>>> dc4fe858
+			LOG_DEBUG("%s: GDB has asked me to step \"any\" thread, so I'm stepping hart 0.", target->cmd_name);
 			hartid = 0;
 		}
 	}
@@ -2132,18 +2118,6 @@
 	if (!target_was_examined(target))
 		return ERROR_OK;
 
-<<<<<<< HEAD
-	/* Avoid invalidating the register cache all the time. */
-	if (r->registers_initialized
-			&& (!riscv_rtos_enabled(target) || (previous_hartid == hartid))
-			&& target->reg_cache->reg_list[GDB_REGNO_ZERO].size == (unsigned)riscv_xlen(target)
-			&& (!riscv_rtos_enabled(target) || (r->rtos_hartid != -1))) {
-		return ERROR_OK;
-	} else
-		LOG_DEBUG("%s: Initializing registers: xlen=%d", target->cmd_name, riscv_xlen(target));
-
-=======
->>>>>>> dc4fe858
 	riscv_invalidate_register_cache(target);
 	return ERROR_OK;
 }
@@ -2229,15 +2203,11 @@
 		riscv_invalidate_register_cache(target);
 
 	int result = r->get_register(target, value, hartid, regid);
-<<<<<<< HEAD
-	LOG_DEBUG("%s: [%d] %s: %" PRIx64, target->cmd_name, hartid, gdb_regno_name(regid), *value);
-=======
 
 	if (hartid != riscv_current_hartid(target))
 		riscv_invalidate_register_cache(target);
 
-	LOG_DEBUG("[%d] %s: %" PRIx64, hartid, gdb_regno_name(regid), *value);
->>>>>>> dc4fe858
+	LOG_DEBUG("%s: [%d] %s: %" PRIx64, target->cmd_name, hartid, gdb_regno_name(regid), *value);
 	return result;
 }
 
