#include <assert.h>
#include <stdlib.h>
#include <time.h>

#ifdef HAVE_CONFIG_H
#include "config.h"
#endif

#include "target/target.h"
#include "target/algorithm.h"
#include "target/target_type.h"
#include "log.h"
#include "jtag/jtag.h"
#include "target/register.h"
#include "target/breakpoints.h"
#include "helper/time_support.h"
#include "riscv.h"
#include "gdb_regs.h"
#include "rtos/rtos.h"

/**
 * Since almost everything can be accomplish by scanning the dbus register, all
 * functions here assume dbus is already selected. The exception are functions
 * called directly by OpenOCD, which can't assume anything about what's
 * currently in IR. They should set IR to dbus explicitly.
 */

/**
 * Code structure
 *
 * At the bottom of the stack are the OpenOCD JTAG functions:
 *		jtag_add_[id]r_scan
 *		jtag_execute_query
 *		jtag_add_runtest
 *
 * There are a few functions to just instantly shift a register and get its
 * value:
 *		dtmcontrol_scan
 *		idcode_scan
 *		dbus_scan
 *
 * Because doing one scan and waiting for the result is slow, most functions
 * batch up a bunch of dbus writes and then execute them all at once. They use
 * the scans "class" for this:
 *		scans_new
 *		scans_delete
 *		scans_execute
 *		scans_add_...
 * Usually you new(), call a bunch of add functions, then execute() and look
 * at the results by calling scans_get...()
 *
 * Optimized functions will directly use the scans class above, but slightly
 * lazier code will use the cache functions that in turn use the scans
 * functions:
 *		cache_get...
 *		cache_set...
 *		cache_write
 * cache_set... update a local structure, which is then synced to the target
 * with cache_write(). Only Debug RAM words that are actually changed are sent
 * to the target. Afterwards use cache_get... to read results.
 */

#define get_field(reg, mask) (((reg) & (mask)) / ((mask) & ~((mask) << 1)))
#define set_field(reg, mask, val) (((reg) & ~(mask)) | (((val) * ((mask) & ~((mask) << 1))) & (mask)))

#define DIM(x)		(sizeof(x)/sizeof(*x))

/* Constants for legacy SiFive hardware breakpoints. */
#define CSR_BPCONTROL_X			(1<<0)
#define CSR_BPCONTROL_W			(1<<1)
#define CSR_BPCONTROL_R			(1<<2)
#define CSR_BPCONTROL_U			(1<<3)
#define CSR_BPCONTROL_S			(1<<4)
#define CSR_BPCONTROL_H			(1<<5)
#define CSR_BPCONTROL_M			(1<<6)
#define CSR_BPCONTROL_BPMATCH	(0xf<<7)
#define CSR_BPCONTROL_BPACTION	(0xff<<11)

#define DEBUG_ROM_START         0x800
#define DEBUG_ROM_RESUME	(DEBUG_ROM_START + 4)
#define DEBUG_ROM_EXCEPTION	(DEBUG_ROM_START + 8)
#define DEBUG_RAM_START         0x400

#define SETHALTNOT				0x10c

/*** JTAG registers. ***/

#define DTMCONTROL					0x10
#define DTMCONTROL_DBUS_RESET		(1<<16)
#define DTMCONTROL_IDLE				(7<<10)
#define DTMCONTROL_ADDRBITS			(0xf<<4)
#define DTMCONTROL_VERSION			(0xf)

#define DBUS						0x11
#define DBUS_OP_START				0
#define DBUS_OP_SIZE				2
typedef enum {
	DBUS_OP_NOP = 0,
	DBUS_OP_READ = 1,
	DBUS_OP_WRITE = 2
} dbus_op_t;
typedef enum {
	DBUS_STATUS_SUCCESS = 0,
	DBUS_STATUS_FAILED = 2,
	DBUS_STATUS_BUSY = 3
} dbus_status_t;
#define DBUS_DATA_START				2
#define DBUS_DATA_SIZE				34
#define DBUS_ADDRESS_START			36

typedef enum {
	RE_OK,
	RE_FAIL,
	RE_AGAIN
} riscv_error_t;

typedef enum slot {
	SLOT0,
	SLOT1,
	SLOT_LAST,
} slot_t;

/*** Debug Bus registers. ***/

#define DMCONTROL				0x10
#define DMCONTROL_INTERRUPT		(((uint64_t)1)<<33)
#define DMCONTROL_HALTNOT		(((uint64_t)1)<<32)
#define DMCONTROL_BUSERROR		(7<<19)
#define DMCONTROL_SERIAL		(3<<16)
#define DMCONTROL_AUTOINCREMENT	(1<<15)
#define DMCONTROL_ACCESS		(7<<12)
#define DMCONTROL_HARTID		(0x3ff<<2)
#define DMCONTROL_NDRESET		(1<<1)
#define DMCONTROL_FULLRESET		1

#define DMINFO					0x11
#define DMINFO_ABUSSIZE			(0x7fU<<25)
#define DMINFO_SERIALCOUNT		(0xf<<21)
#define DMINFO_ACCESS128		(1<<20)
#define DMINFO_ACCESS64			(1<<19)
#define DMINFO_ACCESS32			(1<<18)
#define DMINFO_ACCESS16			(1<<17)
#define DMINFO_ACCESS8			(1<<16)
#define DMINFO_DRAMSIZE			(0x3f<<10)
#define DMINFO_AUTHENTICATED	(1<<5)
#define DMINFO_AUTHBUSY			(1<<4)
#define DMINFO_AUTHTYPE			(3<<2)
#define DMINFO_VERSION			3

/*** Info about the core being debugged. ***/

#define DBUS_ADDRESS_UNKNOWN	0xffff

#define MAX_HWBPS			16
#define DRAM_CACHE_SIZE		16

uint8_t ir_dtmcontrol[1] = {DTMCONTROL};
struct scan_field select_dtmcontrol = {
	.in_value = NULL,
	.out_value = ir_dtmcontrol
};
uint8_t ir_dbus[1] = {DBUS};
struct scan_field select_dbus = {
	.in_value = NULL,
	.out_value = ir_dbus
};
uint8_t ir_idcode[1] = {0x1};
struct scan_field select_idcode = {
	.in_value = NULL,
	.out_value = ir_idcode
};

struct trigger {
	uint64_t address;
	uint32_t length;
	uint64_t mask;
	uint64_t value;
	bool read, write, execute;
	int unique_id;
};

/* Wall-clock timeout for a command/access. Settable via RISC-V Target commands.*/
int riscv_command_timeout_sec = DEFAULT_COMMAND_TIMEOUT_SEC;

/* Wall-clock timeout after reset. Settable via RISC-V Target commands.*/
int riscv_reset_timeout_sec = DEFAULT_RESET_TIMEOUT_SEC;

bool riscv_prefer_sba;

typedef struct {
	uint16_t low, high;
} range_t;

/* In addition to the ones in the standard spec, we'll also expose additional
 * CSRs in this list.
 * The list is either NULL, or a series of ranges (inclusive), terminated with
 * 1,0. */
range_t *expose_csr;
/* Same, but for custom registers. */
range_t *expose_custom;

static uint32_t dtmcontrol_scan(struct target *target, uint32_t out)
{
	struct scan_field field;
	uint8_t in_value[4];
	uint8_t out_value[4];

	buf_set_u32(out_value, 0, 32, out);

	jtag_add_ir_scan(target->tap, &select_dtmcontrol, TAP_IDLE);

	field.num_bits = 32;
	field.out_value = out_value;
	field.in_value = in_value;
	jtag_add_dr_scan(target->tap, 1, &field, TAP_IDLE);

	/* Always return to dbus. */
	jtag_add_ir_scan(target->tap, &select_dbus, TAP_IDLE);

	int retval = jtag_execute_queue();
	if (retval != ERROR_OK) {
		LOG_ERROR("failed jtag scan: %d", retval);
		return retval;
	}

	uint32_t in = buf_get_u32(field.in_value, 0, 32);
	LOG_DEBUG("DTMCONTROL: 0x%x -> 0x%x", out, in);

	return in;
}

static struct target_type *get_target_type(struct target *target)
{
	riscv_info_t *info = (riscv_info_t *) target->arch_info;

	if (!info) {
		LOG_ERROR("Target has not been initialized");
		return NULL;
	}

	switch (info->dtm_version) {
		case 0:
			return &riscv011_target;
		case 1:
			return &riscv013_target;
		default:
			LOG_ERROR("Unsupported DTM version: %d", info->dtm_version);
			return NULL;
	}
}

static int riscv_init_target(struct command_context *cmd_ctx,
		struct target *target)
{
	LOG_DEBUG("riscv_init_target()");
	target->arch_info = calloc(1, sizeof(riscv_info_t));
	if (!target->arch_info)
		return ERROR_FAIL;
	riscv_info_t *info = (riscv_info_t *) target->arch_info;
	riscv_info_init(target, info);
	info->cmd_ctx = cmd_ctx;

	select_dtmcontrol.num_bits = target->tap->ir_length;
	select_dbus.num_bits = target->tap->ir_length;
	select_idcode.num_bits = target->tap->ir_length;

<<<<<<< HEAD
    // [GNU MCU Eclipse]
    riscv_semihosting_init(target);
    
=======
	riscv_semihosting_init(target);

>>>>>>> 983a07be
	return ERROR_OK;
}

static void riscv_deinit_target(struct target *target)
{
	LOG_DEBUG("riscv_deinit_target()");
	struct target_type *tt = get_target_type(target);
	if (tt) {
		tt->deinit_target(target);
		riscv_info_t *info = (riscv_info_t *) target->arch_info;
		free(info->reg_names);
		free(info);
	}
	/* Free the shared structure use for most registers. */
	if (target->reg_cache) {
		if (target->reg_cache->reg_list) {
			if (target->reg_cache->reg_list[0].arch_info)
				free(target->reg_cache->reg_list[0].arch_info);
			/* Free the ones we allocated separately. */
			for (unsigned i = GDB_REGNO_COUNT; i < target->reg_cache->num_regs; i++)
				free(target->reg_cache->reg_list[i].arch_info);
			free(target->reg_cache->reg_list);
		}
		free(target->reg_cache);
	}
	target->arch_info = NULL;
}

static int oldriscv_halt(struct target *target)
{
	struct target_type *tt = get_target_type(target);
	return tt->halt(target);
}

static void trigger_from_breakpoint(struct trigger *trigger,
		const struct breakpoint *breakpoint)
{
	trigger->address = breakpoint->address;
	trigger->length = breakpoint->length;
	trigger->mask = ~0LL;
	trigger->read = false;
	trigger->write = false;
	trigger->execute = true;
	/* unique_id is unique across both breakpoints and watchpoints. */
	trigger->unique_id = breakpoint->unique_id;
}

static int maybe_add_trigger_t1(struct target *target, unsigned hartid,
		struct trigger *trigger, uint64_t tdata1)
{
	RISCV_INFO(r);

	const uint32_t bpcontrol_x = 1<<0;
	const uint32_t bpcontrol_w = 1<<1;
	const uint32_t bpcontrol_r = 1<<2;
	const uint32_t bpcontrol_u = 1<<3;
	const uint32_t bpcontrol_s = 1<<4;
	const uint32_t bpcontrol_h = 1<<5;
	const uint32_t bpcontrol_m = 1<<6;
	const uint32_t bpcontrol_bpmatch = 0xf << 7;
	const uint32_t bpcontrol_bpaction = 0xff << 11;

	if (tdata1 & (bpcontrol_r | bpcontrol_w | bpcontrol_x)) {
		/* Trigger is already in use, presumably by user code. */
		return ERROR_TARGET_RESOURCE_NOT_AVAILABLE;
	}

	tdata1 = set_field(tdata1, bpcontrol_r, trigger->read);
	tdata1 = set_field(tdata1, bpcontrol_w, trigger->write);
	tdata1 = set_field(tdata1, bpcontrol_x, trigger->execute);
	tdata1 = set_field(tdata1, bpcontrol_u,
			!!(r->misa[hartid] & (1 << ('U' - 'A'))));
	tdata1 = set_field(tdata1, bpcontrol_s,
			!!(r->misa[hartid] & (1 << ('S' - 'A'))));
	tdata1 = set_field(tdata1, bpcontrol_h,
			!!(r->misa[hartid] & (1 << ('H' - 'A'))));
	tdata1 |= bpcontrol_m;
	tdata1 = set_field(tdata1, bpcontrol_bpmatch, 0); /* exact match */
	tdata1 = set_field(tdata1, bpcontrol_bpaction, 0); /* cause bp exception */

	riscv_set_register_on_hart(target, hartid, GDB_REGNO_TDATA1, tdata1);

	riscv_reg_t tdata1_rb;
	if (riscv_get_register_on_hart(target, &tdata1_rb, hartid,
				GDB_REGNO_TDATA1) != ERROR_OK)
		return ERROR_FAIL;
	LOG_DEBUG("tdata1=0x%" PRIx64, tdata1_rb);

	if (tdata1 != tdata1_rb) {
		LOG_DEBUG("Trigger doesn't support what we need; After writing 0x%"
				PRIx64 " to tdata1 it contains 0x%" PRIx64,
				tdata1, tdata1_rb);
		riscv_set_register_on_hart(target, hartid, GDB_REGNO_TDATA1, 0);
		return ERROR_TARGET_RESOURCE_NOT_AVAILABLE;
	}

	riscv_set_register_on_hart(target, hartid, GDB_REGNO_TDATA2, trigger->address);

	return ERROR_OK;
}

static int maybe_add_trigger_t2(struct target *target, unsigned hartid,
		struct trigger *trigger, uint64_t tdata1)
{
	RISCV_INFO(r);

	/* tselect is already set */
	if (tdata1 & (MCONTROL_EXECUTE | MCONTROL_STORE | MCONTROL_LOAD)) {
		/* Trigger is already in use, presumably by user code. */
		return ERROR_TARGET_RESOURCE_NOT_AVAILABLE;
	}

	/* address/data match trigger */
	tdata1 |= MCONTROL_DMODE(riscv_xlen(target));
	tdata1 = set_field(tdata1, MCONTROL_ACTION,
			MCONTROL_ACTION_DEBUG_MODE);
	tdata1 = set_field(tdata1, MCONTROL_MATCH, MCONTROL_MATCH_EQUAL);
	tdata1 |= MCONTROL_M;
	if (r->misa[hartid] & (1 << ('H' - 'A')))
		tdata1 |= MCONTROL_H;
	if (r->misa[hartid] & (1 << ('S' - 'A')))
		tdata1 |= MCONTROL_S;
	if (r->misa[hartid] & (1 << ('U' - 'A')))
		tdata1 |= MCONTROL_U;

	if (trigger->execute)
		tdata1 |= MCONTROL_EXECUTE;
	if (trigger->read)
		tdata1 |= MCONTROL_LOAD;
	if (trigger->write)
		tdata1 |= MCONTROL_STORE;

	riscv_set_register_on_hart(target, hartid, GDB_REGNO_TDATA1, tdata1);

	uint64_t tdata1_rb;
	int result = riscv_get_register_on_hart(target, &tdata1_rb, hartid, GDB_REGNO_TDATA1);
	if (result != ERROR_OK)
		return result;
	LOG_DEBUG("tdata1=0x%" PRIx64, tdata1_rb);

	if (tdata1 != tdata1_rb) {
		LOG_DEBUG("Trigger doesn't support what we need; After writing 0x%"
				PRIx64 " to tdata1 it contains 0x%" PRIx64,
				tdata1, tdata1_rb);
		riscv_set_register_on_hart(target, hartid, GDB_REGNO_TDATA1, 0);
		return ERROR_TARGET_RESOURCE_NOT_AVAILABLE;
	}

	riscv_set_register_on_hart(target, hartid, GDB_REGNO_TDATA2, trigger->address);

	return ERROR_OK;
}

static int add_trigger(struct target *target, struct trigger *trigger)
{
	RISCV_INFO(r);

	if (riscv_enumerate_triggers(target) != ERROR_OK)
		return ERROR_FAIL;

	/* In RTOS mode, we need to set the same trigger in the same slot on every
	 * hart, to keep up the illusion that each hart is a thread running on the
	 * same core. */

	/* Otherwise, we just set the trigger on the one hart this target deals
	 * with. */

	riscv_reg_t tselect[RISCV_MAX_HARTS];

	int first_hart = -1;
	for (int hartid = 0; hartid < riscv_count_harts(target); ++hartid) {
		if (!riscv_hart_enabled(target, hartid))
			continue;
		if (first_hart < 0)
			first_hart = hartid;
		int result = riscv_get_register_on_hart(target, &tselect[hartid],
				hartid, GDB_REGNO_TSELECT);
		if (result != ERROR_OK)
			return result;
	}
	assert(first_hart >= 0);

	unsigned int i;
	for (i = 0; i < r->trigger_count[first_hart]; i++) {
		if (r->trigger_unique_id[i] != -1)
			continue;

		riscv_set_register_on_hart(target, first_hart, GDB_REGNO_TSELECT, i);

		uint64_t tdata1;
		int result = riscv_get_register_on_hart(target, &tdata1, first_hart,
				GDB_REGNO_TDATA1);
		if (result != ERROR_OK)
			return result;
		int type = get_field(tdata1, MCONTROL_TYPE(riscv_xlen(target)));

		result = ERROR_OK;
		for (int hartid = first_hart; hartid < riscv_count_harts(target); ++hartid) {
			if (!riscv_hart_enabled(target, hartid))
				continue;
			if (hartid > first_hart)
				riscv_set_register_on_hart(target, hartid, GDB_REGNO_TSELECT, i);
			switch (type) {
				case 1:
					result = maybe_add_trigger_t1(target, hartid, trigger, tdata1);
					break;
				case 2:
					result = maybe_add_trigger_t2(target, hartid, trigger, tdata1);
					break;
				default:
					LOG_DEBUG("trigger %d has unknown type %d", i, type);
					continue;
			}

			if (result != ERROR_OK)
				continue;
		}

		if (result != ERROR_OK)
			continue;

		LOG_DEBUG("Using trigger %d (type %d) for bp %d", i, type,
				trigger->unique_id);
		r->trigger_unique_id[i] = trigger->unique_id;
		break;
	}

	for (int hartid = first_hart; hartid < riscv_count_harts(target); ++hartid) {
		if (!riscv_hart_enabled(target, hartid))
			continue;
		riscv_set_register_on_hart(target, hartid, GDB_REGNO_TSELECT,
				tselect[hartid]);
	}

	if (i >= r->trigger_count[first_hart]) {
		LOG_ERROR("Couldn't find an available hardware trigger.");
		return ERROR_TARGET_RESOURCE_NOT_AVAILABLE;
	}

	return ERROR_OK;
}

int riscv_add_breakpoint(struct target *target, struct breakpoint *breakpoint)
{
	if (breakpoint->type == BKPT_SOFT) {
		if (target_read_memory(target, breakpoint->address, breakpoint->length, 1,
					breakpoint->orig_instr) != ERROR_OK) {
			LOG_ERROR("Failed to read original instruction at 0x%" TARGET_PRIxADDR,
					breakpoint->address);
			return ERROR_FAIL;
		}

		int retval;
		if (breakpoint->length == 4)
			retval = target_write_u32(target, breakpoint->address, ebreak());
		else
			retval = target_write_u16(target, breakpoint->address, ebreak_c());
		if (retval != ERROR_OK) {
			LOG_ERROR("Failed to write %d-byte breakpoint instruction at 0x%"
					TARGET_PRIxADDR, breakpoint->length, breakpoint->address);
			return ERROR_FAIL;
		}

	} else if (breakpoint->type == BKPT_HARD) {
		struct trigger trigger;
		trigger_from_breakpoint(&trigger, breakpoint);
		int result = add_trigger(target, &trigger);
		if (result != ERROR_OK)
			return result;

	} else {
		LOG_INFO("OpenOCD only supports hardware and software breakpoints.");
		return ERROR_TARGET_RESOURCE_NOT_AVAILABLE;
	}

	breakpoint->set = true;

	return ERROR_OK;
}

static int remove_trigger(struct target *target, struct trigger *trigger)
{
	RISCV_INFO(r);

	if (riscv_enumerate_triggers(target) != ERROR_OK)
		return ERROR_FAIL;

	int first_hart = -1;
	for (int hartid = 0; hartid < riscv_count_harts(target); ++hartid) {
		if (!riscv_hart_enabled(target, hartid))
			continue;
		if (first_hart < 0) {
			first_hart = hartid;
			break;
		}
	}
	assert(first_hart >= 0);

	unsigned int i;
	for (i = 0; i < r->trigger_count[first_hart]; i++) {
		if (r->trigger_unique_id[i] == trigger->unique_id)
			break;
	}
	if (i >= r->trigger_count[first_hart]) {
		LOG_ERROR("Couldn't find the hardware resources used by hardware "
				"trigger.");
		return ERROR_FAIL;
	}
	LOG_DEBUG("Stop using resource %d for bp %d", i, trigger->unique_id);
	for (int hartid = first_hart; hartid < riscv_count_harts(target); ++hartid) {
		if (!riscv_hart_enabled(target, hartid))
			continue;
		riscv_reg_t tselect;
		int result = riscv_get_register_on_hart(target, &tselect, hartid, GDB_REGNO_TSELECT);
		if (result != ERROR_OK)
			return result;
		riscv_set_register_on_hart(target, hartid, GDB_REGNO_TSELECT, i);
		riscv_set_register_on_hart(target, hartid, GDB_REGNO_TDATA1, 0);
		riscv_set_register_on_hart(target, hartid, GDB_REGNO_TSELECT, tselect);
	}
	r->trigger_unique_id[i] = -1;

	return ERROR_OK;
}

int riscv_remove_breakpoint(struct target *target,
		struct breakpoint *breakpoint)
{
	if (breakpoint->type == BKPT_SOFT) {
		if (target_write_memory(target, breakpoint->address, breakpoint->length, 1,
					breakpoint->orig_instr) != ERROR_OK) {
			LOG_ERROR("Failed to restore instruction for %d-byte breakpoint at "
					"0x%" TARGET_PRIxADDR, breakpoint->length, breakpoint->address);
			return ERROR_FAIL;
		}

	} else if (breakpoint->type == BKPT_HARD) {
		struct trigger trigger;
		trigger_from_breakpoint(&trigger, breakpoint);
		int result = remove_trigger(target, &trigger);
		if (result != ERROR_OK)
			return result;

	} else {
		LOG_INFO("OpenOCD only supports hardware and software breakpoints.");
		return ERROR_TARGET_RESOURCE_NOT_AVAILABLE;
	}

	breakpoint->set = false;

	return ERROR_OK;
}

static void trigger_from_watchpoint(struct trigger *trigger,
		const struct watchpoint *watchpoint)
{
	trigger->address = watchpoint->address;
	trigger->length = watchpoint->length;
	trigger->mask = watchpoint->mask;
	trigger->value = watchpoint->value;
	trigger->read = (watchpoint->rw == WPT_READ || watchpoint->rw == WPT_ACCESS);
	trigger->write = (watchpoint->rw == WPT_WRITE || watchpoint->rw == WPT_ACCESS);
	trigger->execute = false;
	/* unique_id is unique across both breakpoints and watchpoints. */
	trigger->unique_id = watchpoint->unique_id;
}

int riscv_add_watchpoint(struct target *target, struct watchpoint *watchpoint)
{
	struct trigger trigger;
	trigger_from_watchpoint(&trigger, watchpoint);

	int result = add_trigger(target, &trigger);
	if (result != ERROR_OK)
		return result;
	watchpoint->set = true;

	return ERROR_OK;
}

int riscv_remove_watchpoint(struct target *target,
		struct watchpoint *watchpoint)
{
	struct trigger trigger;
	trigger_from_watchpoint(&trigger, watchpoint);

	int result = remove_trigger(target, &trigger);
	if (result != ERROR_OK)
		return result;
	watchpoint->set = false;

	return ERROR_OK;
}

/* Sets *hit_watchpoint to the first watchpoint identified as causing the
 * current halt.
 *
 * The GDB server uses this information to tell GDB what data address has
 * been hit, which enables GDB to print the hit variable along with its old
 * and new value. */
int riscv_hit_watchpoint(struct target *target, struct watchpoint **hit_watchpoint)
{
	struct watchpoint *wp = target->watchpoints;

	LOG_DEBUG("Current hartid = %d", riscv_current_hartid(target));

	/*TODO instead of disassembling the instruction that we think caused the
	 * trigger, check the hit bit of each watchpoint first. The hit bit is
	 * simpler and more reliable to check but as it is optional and relatively
	 * new, not all hardware will implement it  */
	riscv_reg_t dpc;
	riscv_get_register(target, &dpc, GDB_REGNO_DPC);
	const uint8_t length = 4;
	LOG_DEBUG("dpc is 0x%" PRIx64, dpc);

	/* fetch the instruction at dpc */
	uint8_t buffer[length];
	if (target_read_buffer(target, dpc, length, buffer) != ERROR_OK) {
		LOG_ERROR("Failed to read instruction at dpc 0x%" PRIx64, dpc);
		return ERROR_FAIL;
	}

	uint32_t instruction = 0;

	for (int i = 0; i < length; i++) {
		LOG_DEBUG("Next byte is %x", buffer[i]);
		instruction += (buffer[i] << 8 * i);
	}
	LOG_DEBUG("Full instruction is %x", instruction);

	/* find out which memory address is accessed by the instruction at dpc */
	/* opcode is first 7 bits of the instruction */
	uint8_t opcode = instruction & 0x7F;
	uint32_t rs1;
	int16_t imm;
	riscv_reg_t mem_addr;

	if (opcode == MATCH_LB || opcode == MATCH_SB) {
		rs1 = (instruction & 0xf8000) >> 15;
		riscv_get_register(target, &mem_addr, rs1);

		if (opcode == MATCH_SB) {
			LOG_DEBUG("%x is store instruction", instruction);
			imm = ((instruction & 0xf80) >> 7) | ((instruction & 0xfe000000) >> 20);
		} else {
			LOG_DEBUG("%x is load instruction", instruction);
			imm = (instruction & 0xfff00000) >> 20;
		}
		/* sign extend 12-bit imm to 16-bits */
		if (imm & (1 << 11))
			imm |= 0xf000;
		mem_addr += imm;
		LOG_DEBUG("memory address=0x%" PRIx64, mem_addr);
	} else {
		LOG_DEBUG("%x is not a RV32I load or store", instruction);
		return ERROR_FAIL;
	}

	while (wp) {
		/*TODO support length/mask */
		if (wp->address == mem_addr) {
			*hit_watchpoint = wp;
			LOG_DEBUG("Hit address=%" TARGET_PRIxADDR, wp->address);
			/* return ERROR_OK; */
			LOG_DEBUG("Not reporting the exact watchpoint to gdb, until we have "
					"a fix for "
					"https://github.com/riscv/riscv-openocd/issues/295.");
			return ERROR_FAIL;
		}
		wp = wp->next;
	}

	/* No match found - either we hit a watchpoint caused by an instruction that
	 * this function does not yet disassemble, or we hit a breakpoint.
	 *
	 * OpenOCD will behave as if this function had never been implemented i.e.
	 * report the halt to GDB with no address information. */
	return ERROR_FAIL;
}


static int oldriscv_step(struct target *target, int current, uint32_t address,
		int handle_breakpoints)
{
	struct target_type *tt = get_target_type(target);
	return tt->step(target, current, address, handle_breakpoints);
}

static int old_or_new_riscv_step(
		struct target *target,
		int current,
		target_addr_t address,
		int handle_breakpoints
){
	RISCV_INFO(r);
	LOG_DEBUG("handle_breakpoints=%d", handle_breakpoints);
	if (r->is_halted == NULL)
		return oldriscv_step(target, current, address, handle_breakpoints);
	else
		return riscv_openocd_step(target, current, address, handle_breakpoints);
}


static int riscv_examine(struct target *target)
{
	LOG_DEBUG("riscv_examine()");
	if (target_was_examined(target)) {
		LOG_DEBUG("Target was already examined.");
		return ERROR_OK;
	}

	/* Don't need to select dbus, since the first thing we do is read dtmcontrol. */

	riscv_info_t *info = (riscv_info_t *) target->arch_info;
	uint32_t dtmcontrol = dtmcontrol_scan(target, 0);
	LOG_DEBUG("dtmcontrol=0x%x", dtmcontrol);
	info->dtm_version = get_field(dtmcontrol, DTMCONTROL_VERSION);
	LOG_DEBUG("  version=0x%x", info->dtm_version);

	struct target_type *tt = get_target_type(target);
	if (tt == NULL)
		return ERROR_FAIL;

	int result = tt->init_target(info->cmd_ctx, target);
	if (result != ERROR_OK)
		return result;

	return tt->examine(target);
}

static int oldriscv_poll(struct target *target)
{
	struct target_type *tt = get_target_type(target);
	return tt->poll(target);
}

static int old_or_new_riscv_poll(struct target *target)
{
	RISCV_INFO(r);
	if (r->is_halted == NULL)
		return oldriscv_poll(target);
	else
		return riscv_openocd_poll(target);
}

static int old_or_new_riscv_halt(struct target *target)
{
	RISCV_INFO(r);
	if (r->is_halted == NULL)
		return oldriscv_halt(target);
	else
		return riscv_openocd_halt(target);
}

static int riscv_assert_reset(struct target *target)
{
	struct target_type *tt = get_target_type(target);
	return tt->assert_reset(target);
}

static int riscv_deassert_reset(struct target *target)
{
	LOG_DEBUG("RISCV DEASSERT RESET");
	struct target_type *tt = get_target_type(target);
	return tt->deassert_reset(target);
}


static int oldriscv_resume(struct target *target, int current, uint32_t address,
		int handle_breakpoints, int debug_execution)
{
	struct target_type *tt = get_target_type(target);
	return tt->resume(target, current, address, handle_breakpoints,
			debug_execution);
}

static int old_or_new_riscv_resume(
		struct target *target,
		int current,
		target_addr_t address,
		int handle_breakpoints,
		int debug_execution
){
	RISCV_INFO(r);
	LOG_DEBUG("handle_breakpoints=%d", handle_breakpoints);
	if (r->is_halted == NULL)
		return oldriscv_resume(target, current, address, handle_breakpoints, debug_execution);
	else
		return riscv_openocd_resume(target, current, address, handle_breakpoints, debug_execution);
}

static int riscv_select_current_hart(struct target *target)
{
	RISCV_INFO(r);
	if (r->rtos_hartid != -1 && riscv_rtos_enabled(target))
		return riscv_set_current_hartid(target, r->rtos_hartid);
	else
		return riscv_set_current_hartid(target, target->coreid);
}

static int riscv_read_memory(struct target *target, target_addr_t address,
		uint32_t size, uint32_t count, uint8_t *buffer)
{
	if (riscv_select_current_hart(target) != ERROR_OK)
		return ERROR_FAIL;
	struct target_type *tt = get_target_type(target);
	return tt->read_memory(target, address, size, count, buffer);
}

static int riscv_write_memory(struct target *target, target_addr_t address,
		uint32_t size, uint32_t count, const uint8_t *buffer)
{
	if (riscv_select_current_hart(target) != ERROR_OK)
		return ERROR_FAIL;
	struct target_type *tt = get_target_type(target);
	return tt->write_memory(target, address, size, count, buffer);
}

static int riscv_get_gdb_reg_list(struct target *target,
		struct reg **reg_list[], int *reg_list_size,
		enum target_register_class reg_class)
{
	RISCV_INFO(r);
	LOG_DEBUG("reg_class=%d", reg_class);
	LOG_DEBUG("rtos_hartid=%d current_hartid=%d", r->rtos_hartid, r->current_hartid);

	if (!target->reg_cache) {
		LOG_ERROR("Target not initialized. Return ERROR_FAIL.");
		return ERROR_FAIL;
	}

	if (riscv_select_current_hart(target) != ERROR_OK)
		return ERROR_FAIL;

	switch (reg_class) {
		case REG_CLASS_GENERAL:
			*reg_list_size = 32;
			break;
		case REG_CLASS_ALL:
			*reg_list_size = target->reg_cache->num_regs;
			break;
		default:
			LOG_ERROR("Unsupported reg_class: %d", reg_class);
			return ERROR_FAIL;
	}

	*reg_list = calloc(*reg_list_size, sizeof(struct reg *));
	if (!*reg_list)
		return ERROR_FAIL;

	for (int i = 0; i < *reg_list_size; i++) {
		assert(!target->reg_cache->reg_list[i].valid ||
				target->reg_cache->reg_list[i].size > 0);
		(*reg_list)[i] = &target->reg_cache->reg_list[i];
	}

	return ERROR_OK;
}

static int riscv_arch_state(struct target *target)
{
	struct target_type *tt = get_target_type(target);
	return tt->arch_state(target);
}

/* Algorithm must end with a software breakpoint instruction. */
static int riscv_run_algorithm(struct target *target, int num_mem_params,
		struct mem_param *mem_params, int num_reg_params,
		struct reg_param *reg_params, target_addr_t entry_point,
		target_addr_t exit_point, int timeout_ms, void *arch_info)
{
	riscv_info_t *info = (riscv_info_t *) target->arch_info;

	if (num_mem_params > 0) {
		LOG_ERROR("Memory parameters are not supported for RISC-V algorithms.");
		return ERROR_FAIL;
	}

	if (target->state != TARGET_HALTED) {
		LOG_WARNING("target not halted");
		return ERROR_TARGET_NOT_HALTED;
	}

	/* Save registers */
	struct reg *reg_pc = register_get_by_name(target->reg_cache, "pc", 1);
	if (!reg_pc || reg_pc->type->get(reg_pc) != ERROR_OK)
		return ERROR_FAIL;
	uint64_t saved_pc = buf_get_u64(reg_pc->value, 0, reg_pc->size);

	uint64_t saved_regs[32];
	for (int i = 0; i < num_reg_params; i++) {
		LOG_DEBUG("save %s", reg_params[i].reg_name);
		struct reg *r = register_get_by_name(target->reg_cache, reg_params[i].reg_name, 0);
		if (!r) {
			LOG_ERROR("Couldn't find register named '%s'", reg_params[i].reg_name);
			return ERROR_FAIL;
		}

		if (r->size != reg_params[i].size) {
			LOG_ERROR("Register %s is %d bits instead of %d bits.",
					reg_params[i].reg_name, r->size, reg_params[i].size);
			return ERROR_FAIL;
		}

		if (r->number > GDB_REGNO_XPR31) {
			LOG_ERROR("Only GPRs can be use as argument registers.");
			return ERROR_FAIL;
		}

		if (r->type->get(r) != ERROR_OK)
			return ERROR_FAIL;
		saved_regs[r->number] = buf_get_u64(r->value, 0, r->size);
		if (r->type->set(r, reg_params[i].value) != ERROR_OK)
			return ERROR_FAIL;
	}


	/* Disable Interrupts before attempting to run the algorithm. */
	uint64_t current_mstatus;
	uint8_t mstatus_bytes[8];

	LOG_DEBUG("Disabling Interrupts");
	struct reg *reg_mstatus = register_get_by_name(target->reg_cache,
			"mstatus", 1);
	if (!reg_mstatus) {
		LOG_ERROR("Couldn't find mstatus!");
		return ERROR_FAIL;
	}

	reg_mstatus->type->get(reg_mstatus);
	current_mstatus = buf_get_u64(reg_mstatus->value, 0, reg_mstatus->size);
	uint64_t ie_mask = MSTATUS_MIE | MSTATUS_HIE | MSTATUS_SIE | MSTATUS_UIE;
	buf_set_u64(mstatus_bytes, 0, info->xlen[0], set_field(current_mstatus,
				ie_mask, 0));

	reg_mstatus->type->set(reg_mstatus, mstatus_bytes);

	/* Run algorithm */
	LOG_DEBUG("resume at 0x%" TARGET_PRIxADDR, entry_point);
	if (oldriscv_resume(target, 0, entry_point, 0, 0) != ERROR_OK)
		return ERROR_FAIL;

	int64_t start = timeval_ms();
	while (target->state != TARGET_HALTED) {
		LOG_DEBUG("poll()");
		int64_t now = timeval_ms();
		if (now - start > timeout_ms) {
			LOG_ERROR("Algorithm timed out after %d ms.", timeout_ms);
			LOG_ERROR("  now   = 0x%08x", (uint32_t) now);
			LOG_ERROR("  start = 0x%08x", (uint32_t) start);
			oldriscv_halt(target);
			old_or_new_riscv_poll(target);
			return ERROR_TARGET_TIMEOUT;
		}

		int result = old_or_new_riscv_poll(target);
		if (result != ERROR_OK)
			return result;
	}

	if (reg_pc->type->get(reg_pc) != ERROR_OK)
		return ERROR_FAIL;
	uint64_t final_pc = buf_get_u64(reg_pc->value, 0, reg_pc->size);
	if (final_pc != exit_point) {
		LOG_ERROR("PC ended up at 0x%" PRIx64 " instead of 0x%"
				TARGET_PRIxADDR, final_pc, exit_point);
		return ERROR_FAIL;
	}

	/* Restore Interrupts */
	LOG_DEBUG("Restoring Interrupts");
	buf_set_u64(mstatus_bytes, 0, info->xlen[0], current_mstatus);
	reg_mstatus->type->set(reg_mstatus, mstatus_bytes);

	/* Restore registers */
	uint8_t buf[8];
	buf_set_u64(buf, 0, info->xlen[0], saved_pc);
	if (reg_pc->type->set(reg_pc, buf) != ERROR_OK)
		return ERROR_FAIL;

	for (int i = 0; i < num_reg_params; i++) {
		LOG_DEBUG("restore %s", reg_params[i].reg_name);
		struct reg *r = register_get_by_name(target->reg_cache, reg_params[i].reg_name, 0);
		buf_set_u64(buf, 0, info->xlen[0], saved_regs[r->number]);
		if (r->type->set(r, buf) != ERROR_OK)
			return ERROR_FAIL;
	}

	return ERROR_OK;
}

/* Should run code on the target to perform CRC of
memory. Not yet implemented.
*/

static int riscv_checksum_memory(struct target *target,
		target_addr_t address, uint32_t count,
		uint32_t *checksum)
{
	*checksum = 0xFFFFFFFF;
	return ERROR_TARGET_RESOURCE_NOT_AVAILABLE;
}

/*** OpenOCD Helper Functions ***/

enum riscv_poll_hart {
	RPH_NO_CHANGE,
	RPH_DISCOVERED_HALTED,
	RPH_DISCOVERED_RUNNING,
	RPH_ERROR
};
static enum riscv_poll_hart riscv_poll_hart(struct target *target, int hartid)
{
	RISCV_INFO(r);
	if (riscv_set_current_hartid(target, hartid) != ERROR_OK)
		return RPH_ERROR;

	LOG_DEBUG("polling hart %d, target->state=%d", hartid, target->state);

	/* If OpenOCD thinks we're running but this hart is halted then it's time
	 * to raise an event. */
	bool halted = riscv_is_halted(target);
	if (target->state != TARGET_HALTED && halted) {
		LOG_DEBUG("  triggered a halt");
		r->on_halt(target);
		return RPH_DISCOVERED_HALTED;
	} else if (target->state != TARGET_RUNNING && !halted) {
		LOG_DEBUG("  triggered running");
		target->state = TARGET_RUNNING;
		return RPH_DISCOVERED_RUNNING;
	}

	return RPH_NO_CHANGE;
}

/*** OpenOCD Interface ***/
int riscv_openocd_poll(struct target *target)
{
	LOG_DEBUG("polling all harts");
	int halted_hart = -1;
	if (riscv_rtos_enabled(target)) {
		/* Check every hart for an event. */
		for (int i = 0; i < riscv_count_harts(target); ++i) {
			enum riscv_poll_hart out = riscv_poll_hart(target, i);
			switch (out) {
			case RPH_NO_CHANGE:
			case RPH_DISCOVERED_RUNNING:
				continue;
			case RPH_DISCOVERED_HALTED:
				halted_hart = i;
				break;
			case RPH_ERROR:
				return ERROR_FAIL;
			}
		}
		if (halted_hart == -1) {
			LOG_DEBUG("  no harts just halted, target->state=%d", target->state);
			return ERROR_OK;
		}
		LOG_DEBUG("  hart %d halted", halted_hart);

		/* If we're here then at least one hart triggered.  That means
		 * we want to go and halt _every_ hart in the system, as that's
		 * the invariant we hold here.	Some harts might have already
		 * halted (as we're either in single-step mode or they also
		 * triggered a breakpoint), so don't attempt to halt those
		 * harts. */
		for (int i = 0; i < riscv_count_harts(target); ++i)
			riscv_halt_one_hart(target, i);
	} else {
		enum riscv_poll_hart out = riscv_poll_hart(target,
				riscv_current_hartid(target));
		if (out == RPH_NO_CHANGE || out == RPH_DISCOVERED_RUNNING)
			return ERROR_OK;
		else if (out == RPH_ERROR)
			return ERROR_FAIL;

		halted_hart = riscv_current_hartid(target);
		LOG_DEBUG("  hart %d halted", halted_hart);
	}

	target->state = TARGET_HALTED;
	switch (riscv_halt_reason(target, halted_hart)) {
	case RISCV_HALT_BREAKPOINT:
		target->debug_reason = DBG_REASON_BREAKPOINT;
		break;
	case RISCV_HALT_TRIGGER:
		target->debug_reason = DBG_REASON_WATCHPOINT;
		break;
	case RISCV_HALT_INTERRUPT:
		target->debug_reason = DBG_REASON_DBGRQ;
		break;
	case RISCV_HALT_SINGLESTEP:
		target->debug_reason = DBG_REASON_SINGLESTEP;
		break;
	case RISCV_HALT_UNKNOWN:
		target->debug_reason = DBG_REASON_UNDEFINED;
		break;
	case RISCV_HALT_ERROR:
		return ERROR_FAIL;
	}

	if (riscv_rtos_enabled(target)) {
		target->rtos->current_threadid = halted_hart + 1;
		target->rtos->current_thread = halted_hart + 1;
		riscv_set_rtos_hartid(target, halted_hart);
	}

	target->state = TARGET_HALTED;
<<<<<<< HEAD
    
    // [GNU MCU Eclipse]
    if (target->debug_reason == DBG_REASON_BREAKPOINT) {
        int retval;
        if (riscv_semihosting(target, &retval) != 0) {
            return retval;
        }
    }
    
=======

	if (target->debug_reason == DBG_REASON_BREAKPOINT) {
		int retval;
		if (riscv_semihosting(target, &retval) != 0)
			return retval;
	}

>>>>>>> 983a07be
	target_call_event_callbacks(target, TARGET_EVENT_HALTED);
	return ERROR_OK;
}

int riscv_openocd_halt(struct target *target)
{
	RISCV_INFO(r);

	LOG_DEBUG("halting all harts");

	int out = riscv_halt_all_harts(target);
	if (out != ERROR_OK) {
		LOG_ERROR("Unable to halt all harts");
		return out;
	}

	register_cache_invalidate(target->reg_cache);
	if (riscv_rtos_enabled(target)) {
		target->rtos->current_threadid = r->rtos_hartid + 1;
		target->rtos->current_thread = r->rtos_hartid + 1;
	}

	target->state = TARGET_HALTED;
	target->debug_reason = DBG_REASON_DBGRQ;
	target_call_event_callbacks(target, TARGET_EVENT_HALTED);
	return out;
}

int riscv_openocd_resume(
		struct target *target,
		int current,
		target_addr_t address,
		int handle_breakpoints,
		int debug_execution)
{
	LOG_DEBUG("debug_reason=%d", target->debug_reason);

	if (!current)
		riscv_set_register(target, GDB_REGNO_PC, address);

	if (target->debug_reason == DBG_REASON_WATCHPOINT) {
		/* To be able to run off a trigger, disable all the triggers, step, and
		 * then resume as usual. */
		struct watchpoint *watchpoint = target->watchpoints;
		bool trigger_temporarily_cleared[RISCV_MAX_HWBPS] = {0};

		int i = 0;
		int result = ERROR_OK;
		while (watchpoint && result == ERROR_OK) {
			LOG_DEBUG("watchpoint %d: set=%d", i, watchpoint->set);
			trigger_temporarily_cleared[i] = watchpoint->set;
			if (watchpoint->set)
				result = riscv_remove_watchpoint(target, watchpoint);
			watchpoint = watchpoint->next;
			i++;
		}

		if (result == ERROR_OK)
			result = riscv_step_rtos_hart(target);

		watchpoint = target->watchpoints;
		i = 0;
		while (watchpoint) {
			LOG_DEBUG("watchpoint %d: cleared=%d", i, trigger_temporarily_cleared[i]);
			if (trigger_temporarily_cleared[i]) {
				if (result == ERROR_OK)
					result = riscv_add_watchpoint(target, watchpoint);
				else
					riscv_add_watchpoint(target, watchpoint);
			}
			watchpoint = watchpoint->next;
			i++;
		}

		if (result != ERROR_OK)
			return result;
	}

	int out = riscv_resume_all_harts(target);
	if (out != ERROR_OK) {
		LOG_ERROR("unable to resume all harts");
		return out;
	}

	register_cache_invalidate(target->reg_cache);
	target->state = TARGET_RUNNING;
	target_call_event_callbacks(target, TARGET_EVENT_RESUMED);
	return out;
}

int riscv_openocd_step(
		struct target *target,
		int current,
		target_addr_t address,
		int handle_breakpoints
) {
	LOG_DEBUG("stepping rtos hart");

	if (!current)
		riscv_set_register(target, GDB_REGNO_PC, address);

	int out = riscv_step_rtos_hart(target);
	if (out != ERROR_OK) {
		LOG_ERROR("unable to step rtos hart");
		return out;
	}

	register_cache_invalidate(target->reg_cache);
	target->state = TARGET_RUNNING;
	target_call_event_callbacks(target, TARGET_EVENT_RESUMED);
	target->state = TARGET_HALTED;
	target->debug_reason = DBG_REASON_SINGLESTEP;
	target_call_event_callbacks(target, TARGET_EVENT_HALTED);
	return out;
}

/* Command Handlers */
COMMAND_HANDLER(riscv_set_command_timeout_sec)
{
	if (CMD_ARGC != 1) {
		LOG_ERROR("Command takes exactly 1 parameter");
		return ERROR_COMMAND_SYNTAX_ERROR;
	}
	int timeout = atoi(CMD_ARGV[0]);
	if (timeout <= 0) {
		LOG_ERROR("%s is not a valid integer argument for command.", CMD_ARGV[0]);
		return ERROR_FAIL;
	}

	riscv_command_timeout_sec = timeout;

	return ERROR_OK;
}

COMMAND_HANDLER(riscv_set_reset_timeout_sec)
{
	if (CMD_ARGC != 1) {
		LOG_ERROR("Command takes exactly 1 parameter");
		return ERROR_COMMAND_SYNTAX_ERROR;
	}
	int timeout = atoi(CMD_ARGV[0]);
	if (timeout <= 0) {
		LOG_ERROR("%s is not a valid integer argument for command.", CMD_ARGV[0]);
		return ERROR_FAIL;
	}

	riscv_reset_timeout_sec = timeout;
	return ERROR_OK;
}

COMMAND_HANDLER(riscv_test_compliance) {

	struct target *target = get_current_target(CMD_CTX);

	RISCV_INFO(r);

	if (CMD_ARGC > 0) {
		LOG_ERROR("Command does not take any parameters.");
		return ERROR_COMMAND_SYNTAX_ERROR;
	}

	if (r->test_compliance) {
		return r->test_compliance(target);
	} else {
		LOG_ERROR("This target does not support this command (may implement an older version of the spec).");
		return ERROR_FAIL;
	}
}

COMMAND_HANDLER(riscv_set_prefer_sba)
{
	if (CMD_ARGC != 1) {
		LOG_ERROR("Command takes exactly 1 parameter");
		return ERROR_COMMAND_SYNTAX_ERROR;
	}
	COMMAND_PARSE_ON_OFF(CMD_ARGV[0], riscv_prefer_sba);
	return ERROR_OK;
}

void parse_error(const char *string, char c, unsigned position)
{
	char buf[position+2];
	for (unsigned i = 0; i < position; i++)
		buf[i] = ' ';
	buf[position] = '^';
	buf[position + 1] = 0;

	LOG_ERROR("Parse error at character %c in:", c);
	LOG_ERROR("%s", string);
	LOG_ERROR("%s", buf);
}

int parse_ranges(range_t **ranges, const char **argv)
{
	for (unsigned pass = 0; pass < 2; pass++) {
		unsigned range = 0;
		unsigned low = 0;
		bool parse_low = true;
		unsigned high = 0;
		for (unsigned i = 0; i == 0 || argv[0][i-1]; i++) {
			char c = argv[0][i];
			if (isspace(c)) {
				/* Ignore whitespace. */
				continue;
			}

			if (parse_low) {
				if (isdigit(c)) {
					low *= 10;
					low += c - '0';
				} else if (c == '-') {
					parse_low = false;
				} else if (c == ',' || c == 0) {
					if (pass == 1) {
						(*ranges)[range].low = low;
						(*ranges)[range].high = low;
					}
					low = 0;
					range++;
				} else {
					parse_error(argv[0], c, i);
					return ERROR_COMMAND_SYNTAX_ERROR;
				}

			} else {
				if (isdigit(c)) {
					high *= 10;
					high += c - '0';
				} else if (c == ',' || c == 0) {
					parse_low = true;
					if (pass == 1) {
						(*ranges)[range].low = low;
						(*ranges)[range].high = high;
					}
					low = 0;
					high = 0;
					range++;
				} else {
					parse_error(argv[0], c, i);
					return ERROR_COMMAND_SYNTAX_ERROR;
				}
			}
		}

		if (pass == 0) {
			if (*ranges)
				free(*ranges);
			*ranges = calloc(range + 2, sizeof(range_t));
		} else {
			(*ranges)[range].low = 1;
			(*ranges)[range].high = 0;
		}
	}

	return ERROR_OK;
}

COMMAND_HANDLER(riscv_set_expose_csrs)
{
	if (CMD_ARGC != 1) {
		LOG_ERROR("Command takes exactly 1 parameter");
		return ERROR_COMMAND_SYNTAX_ERROR;
	}

	return parse_ranges(&expose_csr, CMD_ARGV);
}

COMMAND_HANDLER(riscv_set_expose_custom)
{
	if (CMD_ARGC != 1) {
		LOG_ERROR("Command takes exactly 1 parameter");
		return ERROR_COMMAND_SYNTAX_ERROR;
	}

	return parse_ranges(&expose_custom, CMD_ARGV);
}

COMMAND_HANDLER(riscv_authdata_read)
{
	if (CMD_ARGC != 0) {
		LOG_ERROR("Command takes no parameters");
		return ERROR_COMMAND_SYNTAX_ERROR;
	}

	struct target *target = get_current_target(CMD_CTX);
	if (!target) {
		LOG_ERROR("target is NULL!");
		return ERROR_FAIL;
	}

	RISCV_INFO(r);
	if (!r) {
		LOG_ERROR("riscv_info is NULL!");
		return ERROR_FAIL;
	}

	if (r->authdata_read) {
		uint32_t value;
		if (r->authdata_read(target, &value) != ERROR_OK)
			return ERROR_FAIL;
		command_print(CMD_CTX, "0x%" PRIx32, value);
		return ERROR_OK;
	} else {
		LOG_ERROR("authdata_read is not implemented for this target.");
		return ERROR_FAIL;
	}
}

COMMAND_HANDLER(riscv_authdata_write)
{
	if (CMD_ARGC != 1) {
		LOG_ERROR("Command takes exactly 1 argument");
		return ERROR_COMMAND_SYNTAX_ERROR;
	}

	struct target *target = get_current_target(CMD_CTX);
	RISCV_INFO(r);

	uint32_t value;
	COMMAND_PARSE_NUMBER(u32, CMD_ARGV[0], value);

	if (r->authdata_write) {
		return r->authdata_write(target, value);
	} else {
		LOG_ERROR("authdata_write is not implemented for this target.");
		return ERROR_FAIL;
	}
}

COMMAND_HANDLER(riscv_dmi_read)
{
	if (CMD_ARGC != 1) {
		LOG_ERROR("Command takes 1 parameter");
		return ERROR_COMMAND_SYNTAX_ERROR;
	}

	struct target *target = get_current_target(CMD_CTX);
	if (!target) {
		LOG_ERROR("target is NULL!");
		return ERROR_FAIL;
	}

	RISCV_INFO(r);
	if (!r) {
		LOG_ERROR("riscv_info is NULL!");
		return ERROR_FAIL;
	}

	if (r->dmi_read) {
		uint32_t address, value;
		COMMAND_PARSE_NUMBER(u32, CMD_ARGV[0], address);
		if (r->dmi_read(target, &value, address) != ERROR_OK)
			return ERROR_FAIL;
		command_print(CMD_CTX, "0x%" PRIx32, value);
		return ERROR_OK;
	} else {
		LOG_ERROR("dmi_read is not implemented for this target.");
		return ERROR_FAIL;
	}
}


COMMAND_HANDLER(riscv_dmi_write)
{
	if (CMD_ARGC != 2) {
		LOG_ERROR("Command takes exactly 2 arguments");
		return ERROR_COMMAND_SYNTAX_ERROR;
	}

	struct target *target = get_current_target(CMD_CTX);
	RISCV_INFO(r);

	uint32_t address, value;
	COMMAND_PARSE_NUMBER(u32, CMD_ARGV[0], address);
	COMMAND_PARSE_NUMBER(u32, CMD_ARGV[1], value);

	if (r->dmi_write) {
		return r->dmi_write(target, address, value);
	} else {
		LOG_ERROR("dmi_write is not implemented for this target.");
		return ERROR_FAIL;
	}
}

COMMAND_HANDLER(riscv_test_sba_config_reg)
{
	if (CMD_ARGC != 4) {
		LOG_ERROR("Command takes exactly 4 arguments");
		return ERROR_COMMAND_SYNTAX_ERROR;
	}

	struct target *target = get_current_target(CMD_CTX);
	RISCV_INFO(r);

	target_addr_t legal_address;
	uint32_t num_words;
	target_addr_t illegal_address;
	bool run_sbbusyerror_test;

	COMMAND_PARSE_NUMBER(target_addr, CMD_ARGV[0], legal_address);
	COMMAND_PARSE_NUMBER(u32, CMD_ARGV[1], num_words);
	COMMAND_PARSE_NUMBER(target_addr, CMD_ARGV[2], illegal_address);
	COMMAND_PARSE_ON_OFF(CMD_ARGV[3], run_sbbusyerror_test);

	if (r->test_sba_config_reg) {
		return r->test_sba_config_reg(target, legal_address, num_words,
				illegal_address, run_sbbusyerror_test);
	} else {
		LOG_ERROR("test_sba_config_reg is not implemented for this target.");
		return ERROR_FAIL;
	}
}

static const struct command_registration riscv_exec_command_handlers[] = {
	{
		.name = "test_compliance",
		.handler = riscv_test_compliance,
		.mode = COMMAND_EXEC,
		.usage = "riscv test_compliance",
		.help = "Runs a basic compliance test suite against the RISC-V Debug Spec."
	},
	{
		.name = "set_command_timeout_sec",
		.handler = riscv_set_command_timeout_sec,
		.mode = COMMAND_ANY,
		.usage = "riscv set_command_timeout_sec [sec]",
		.help = "Set the wall-clock timeout (in seconds) for individual commands"
	},
	{
		.name = "set_reset_timeout_sec",
		.handler = riscv_set_reset_timeout_sec,
		.mode = COMMAND_ANY,
		.usage = "riscv set_reset_timeout_sec [sec]",
		.help = "Set the wall-clock timeout (in seconds) after reset is deasserted"
	},
	{
		.name = "set_prefer_sba",
		.handler = riscv_set_prefer_sba,
		.mode = COMMAND_ANY,
		.usage = "riscv set_prefer_sba on|off",
		.help = "When on, prefer to use System Bus Access to access memory. "
			"When off, prefer to use the Program Buffer to access memory."
	},
	{
		.name = "expose_csrs",
		.handler = riscv_set_expose_csrs,
		.mode = COMMAND_ANY,
		.usage = "riscv expose_csrs n0[-m0][,n1[-m1]]...",
		.help = "Configure a list of inclusive ranges for CSRs to expose in "
				"addition to the standard ones. This must be executed before "
				"`init`."
	},
	{
		.name = "expose_custom",
		.handler = riscv_set_expose_custom,
		.mode = COMMAND_ANY,
		.usage = "riscv expose_custom n0[-m0][,n1[-m1]]...",
		.help = "Configure a list of inclusive ranges for custom registers to "
			"expose. custom0 is accessed as abstract register number 0xc000, "
			"etc. This must be executed before `init`."
	},
	{
		.name = "authdata_read",
		.handler = riscv_authdata_read,
		.mode = COMMAND_ANY,
		.usage = "riscv authdata_read",
		.help = "Return the 32-bit value read from authdata."
	},
	{
		.name = "authdata_write",
		.handler = riscv_authdata_write,
		.mode = COMMAND_ANY,
		.usage = "riscv authdata_write value",
		.help = "Write the 32-bit value to authdata."
	},
	{
		.name = "dmi_read",
		.handler = riscv_dmi_read,
		.mode = COMMAND_ANY,
		.usage = "riscv dmi_read address",
		.help = "Perform a 32-bit DMI read at address, returning the value."
	},
	{
		.name = "dmi_write",
		.handler = riscv_dmi_write,
		.mode = COMMAND_ANY,
		.usage = "riscv dmi_write address value",
		.help = "Perform a 32-bit DMI write of value at address."
	},
	{
		.name = "test_sba_config_reg",
		.handler = riscv_test_sba_config_reg,
		.mode = COMMAND_ANY,
		.usage = "riscv test_sba_config_reg legal_address num_words"
			"illegal_address run_sbbusyerror_test[on/off]",
		.help = "Perform a series of tests on the SBCS register."
			"Inputs are a legal, 128-byte aligned address and a number of words to"
			"read/write starting at that address (i.e., address range [legal address,"
			"legal_address+word_size*num_words) must be legally readable/writable)"
			", an illegal, 128-byte aligned address for error flag/handling cases,"
			"and whether sbbusyerror test should be run."
	},
	COMMAND_REGISTRATION_DONE
};

extern __COMMAND_HANDLER(handle_common_semihosting_command);
extern __COMMAND_HANDLER(handle_common_semihosting_fileio_command);
extern __COMMAND_HANDLER(handle_common_semihosting_resumable_exit_command);
extern __COMMAND_HANDLER(handle_common_semihosting_cmdline);

/*
 * To be noted that RISC-V targets use the same semihosting commands as
 * ARM targets.
 *
 * The main reason is compatibility with existing tools. For example the
 * Eclipse OpenOCD/SEGGER J-Link/QEMU plug-ins have several widgets to
 * configure semihosting, which generate commands like `arm semihosting
 * enable`.
 * A secondary reason is the fact that the protocol used is exactly the
 * one specified by ARM. If RISC-V will ever define its own semihosting
 * protocol, then a command like `riscv semihosting enable` will make
 * sense, but for now all semihosting commands are prefixed with `arm`.
 */
static const struct command_registration arm_exec_command_handlers[] = {
	{
		"semihosting",
		.handler = handle_common_semihosting_command,
		.mode = COMMAND_EXEC,
		.usage = "['enable'|'disable']",
		.help = "activate support for semihosting operations",
	},
	{
		"semihosting_cmdline",
		.handler = handle_common_semihosting_cmdline,
		.mode = COMMAND_EXEC,
		.usage = "arguments",
		.help = "command line arguments to be passed to program",
	},
	{
		"semihosting_fileio",
		.handler = handle_common_semihosting_fileio_command,
		.mode = COMMAND_EXEC,
		.usage = "['enable'|'disable']",
		.help = "activate support for semihosting fileio operations",
	},
	{
		"semihosting_resexit",
		.handler = handle_common_semihosting_resumable_exit_command,
		.mode = COMMAND_EXEC,
		.usage = "['enable'|'disable']",
		.help = "activate support for semihosting resumable exit",
	},
	COMMAND_REGISTRATION_DONE
};

// [GNU MCU Eclipse]
extern __COMMAND_HANDLER(handle_common_arm_semihosting_command);
extern __COMMAND_HANDLER(handle_common_arm_semihosting_fileio_command);
extern __COMMAND_HANDLER(handle_common_arm_semihosting_resumable_exit_command);
extern __COMMAND_HANDLER(handle_common_arm_semihosting_cmdline);

static const struct command_registration arm_exec_command_handlers[] = {
    {
        "semihosting",
        .handler = handle_common_arm_semihosting_command,
        .mode = COMMAND_EXEC,
        .usage = "['enable'|'disable']",
        .help = "activate support for semihosting operations",
    },
    {
        "semihosting_cmdline",
        .handler = handle_common_arm_semihosting_cmdline,
        .mode = COMMAND_EXEC,
        .usage = "arguments",
        .help = "command line arguments to be passed to program",
    },
    {
        "semihosting_fileio",
        .handler = handle_common_arm_semihosting_fileio_command,
        .mode = COMMAND_EXEC,
        .usage = "['enable'|'disable']",
        .help = "activate support for semihosting fileio operations",
    },
    {
        "semihosting_resexit",
        .handler = handle_common_arm_semihosting_resumable_exit_command,
        .mode = COMMAND_EXEC,
        .usage = "['enable'|'disable']",
        .help = "activate support for semihosting resumable exit",
    },

    COMMAND_REGISTRATION_DONE
};
// ^^^

const struct command_registration riscv_command_handlers[] = {
	{
		.name = "riscv",
		.mode = COMMAND_ANY,
		.help = "RISC-V Command Group",
		.usage = "",
		.chain = riscv_exec_command_handlers
	},
<<<<<<< HEAD
    // [GNU MCU Eclipse]
    {
        .name = "arm",
        .mode = COMMAND_ANY,
        .help = "ARM Command Group",
        .usage = "",
        .chain = arm_exec_command_handlers
    },
=======
	{
		.name = "arm",
		.mode = COMMAND_ANY,
		.help = "ARM Command Group",
		.usage = "",
		.chain = arm_exec_command_handlers
	},
>>>>>>> 983a07be
	COMMAND_REGISTRATION_DONE
};

struct target_type riscv_target = {
	.name = "riscv",

	.init_target = riscv_init_target,
	.deinit_target = riscv_deinit_target,
	.examine = riscv_examine,

	/* poll current target status */
	.poll = old_or_new_riscv_poll,

	.halt = old_or_new_riscv_halt,
	.resume = old_or_new_riscv_resume,
	.step = old_or_new_riscv_step,

	.assert_reset = riscv_assert_reset,
	.deassert_reset = riscv_deassert_reset,

	.read_memory = riscv_read_memory,
	.write_memory = riscv_write_memory,

	.checksum_memory = riscv_checksum_memory,

	.get_gdb_reg_list = riscv_get_gdb_reg_list,

	.add_breakpoint = riscv_add_breakpoint,
	.remove_breakpoint = riscv_remove_breakpoint,

	.add_watchpoint = riscv_add_watchpoint,
	.remove_watchpoint = riscv_remove_watchpoint,
	.hit_watchpoint = riscv_hit_watchpoint,

	.arch_state = riscv_arch_state,

	.run_algorithm = riscv_run_algorithm,

	.commands = riscv_command_handlers
};

/*** RISC-V Interface ***/

void riscv_info_init(struct target *target, riscv_info_t *r)
{
	memset(r, 0, sizeof(*r));
	r->dtm_version = 1;
	r->registers_initialized = false;
	r->current_hartid = target->coreid;

	memset(r->trigger_unique_id, 0xff, sizeof(r->trigger_unique_id));

	for (size_t h = 0; h < RISCV_MAX_HARTS; ++h) {
		r->xlen[h] = -1;

		for (size_t e = 0; e < RISCV_MAX_REGISTERS; ++e)
			r->valid_saved_registers[h][e] = false;
	}
}

int riscv_halt_all_harts(struct target *target)
{
	for (int i = 0; i < riscv_count_harts(target); ++i) {
		if (!riscv_hart_enabled(target, i))
			continue;

		riscv_halt_one_hart(target, i);
	}

	return ERROR_OK;
}

int riscv_halt_one_hart(struct target *target, int hartid)
{
	RISCV_INFO(r);
	LOG_DEBUG("halting hart %d", hartid);
	if (riscv_set_current_hartid(target, hartid) != ERROR_OK)
		return ERROR_FAIL;
	if (riscv_is_halted(target)) {
		LOG_DEBUG("  hart %d requested halt, but was already halted", hartid);
		return ERROR_OK;
	}

	return r->halt_current_hart(target);
}

int riscv_resume_all_harts(struct target *target)
{
	for (int i = 0; i < riscv_count_harts(target); ++i) {
		if (!riscv_hart_enabled(target, i))
			continue;

		riscv_resume_one_hart(target, i);
	}

	riscv_invalidate_register_cache(target);
	return ERROR_OK;
}

int riscv_resume_one_hart(struct target *target, int hartid)
{
	RISCV_INFO(r);
	LOG_DEBUG("resuming hart %d", hartid);
	if (riscv_set_current_hartid(target, hartid) != ERROR_OK)
		return ERROR_FAIL;
	if (!riscv_is_halted(target)) {
		LOG_DEBUG("  hart %d requested resume, but was already resumed", hartid);
		return ERROR_OK;
	}

	r->on_resume(target);
	return r->resume_current_hart(target);
}

int riscv_step_rtos_hart(struct target *target)
{
	RISCV_INFO(r);
	int hartid = r->current_hartid;
	if (riscv_rtos_enabled(target)) {
		hartid = r->rtos_hartid;
		if (hartid == -1) {
			LOG_USER("GDB has asked me to step \"any\" thread, so I'm stepping hart 0.");
			hartid = 0;
		}
	}
	if (riscv_set_current_hartid(target, hartid) != ERROR_OK)
		return ERROR_FAIL;
	LOG_DEBUG("stepping hart %d", hartid);

	if (!riscv_is_halted(target)) {
		LOG_ERROR("Hart isn't halted before single step!");
		return ERROR_FAIL;
	}
	riscv_invalidate_register_cache(target);
	r->on_step(target);
	if (r->step_current_hart(target) != ERROR_OK)
		return ERROR_FAIL;
	riscv_invalidate_register_cache(target);
	r->on_halt(target);
	if (!riscv_is_halted(target)) {
		LOG_ERROR("Hart was not halted after single step!");
		return ERROR_FAIL;
	}
	return ERROR_OK;
}

bool riscv_supports_extension(struct target *target, int hartid, char letter)
{
	RISCV_INFO(r);
	unsigned num;
	if (letter >= 'a' && letter <= 'z')
		num = letter - 'a';
	else if (letter >= 'A' && letter <= 'Z')
		num = letter - 'A';
	else
		return false;
	return r->misa[hartid] & (1 << num);
}

int riscv_xlen(const struct target *target)
{
	return riscv_xlen_of_hart(target, riscv_current_hartid(target));
}

int riscv_xlen_of_hart(const struct target *target, int hartid)
{
	RISCV_INFO(r);
	assert(r->xlen[hartid] != -1);
	return r->xlen[hartid];
}

bool riscv_rtos_enabled(const struct target *target)
{
	return target->rtos != NULL;
}

int riscv_set_current_hartid(struct target *target, int hartid)
{
	RISCV_INFO(r);
	if (!r->select_current_hart)
		return ERROR_OK;

	int previous_hartid = riscv_current_hartid(target);
	r->current_hartid = hartid;
	assert(riscv_hart_enabled(target, hartid));
	LOG_DEBUG("setting hartid to %d, was %d", hartid, previous_hartid);
	if (r->select_current_hart(target) != ERROR_OK)
		return ERROR_FAIL;

	/* This might get called during init, in which case we shouldn't be
	 * setting up the register cache. */
	if (!target_was_examined(target))
		return ERROR_OK;

	/* Avoid invalidating the register cache all the time. */
	if (r->registers_initialized
			&& (!riscv_rtos_enabled(target) || (previous_hartid == hartid))
			&& target->reg_cache->reg_list[GDB_REGNO_ZERO].size == (unsigned)riscv_xlen(target)
			&& (!riscv_rtos_enabled(target) || (r->rtos_hartid != -1))) {
		return ERROR_OK;
	} else
		LOG_DEBUG("Initializing registers: xlen=%d", riscv_xlen(target));

	riscv_invalidate_register_cache(target);
	return ERROR_OK;
}

void riscv_invalidate_register_cache(struct target *target)
{
	RISCV_INFO(r);

	register_cache_invalidate(target->reg_cache);
	for (size_t i = 0; i < target->reg_cache->num_regs; ++i) {
		struct reg *reg = &target->reg_cache->reg_list[i];
		reg->valid = false;
	}

	r->registers_initialized = true;
}

int riscv_current_hartid(const struct target *target)
{
	RISCV_INFO(r);
	return r->current_hartid;
}

void riscv_set_all_rtos_harts(struct target *target)
{
	RISCV_INFO(r);
	r->rtos_hartid = -1;
}

void riscv_set_rtos_hartid(struct target *target, int hartid)
{
	LOG_DEBUG("setting RTOS hartid %d", hartid);
	RISCV_INFO(r);
	r->rtos_hartid = hartid;
}

int riscv_count_harts(struct target *target)
{
	if (target == NULL)
		return 1;
	RISCV_INFO(r);
	if (r == NULL)
		return 1;
	return r->hart_count;
}

bool riscv_has_register(struct target *target, int hartid, int regid)
{
	return 1;
}

/**
 * This function is called when the debug user wants to change the value of a
 * register. The new value may be cached, and may not be written until the hart
 * is resumed. */
int riscv_set_register(struct target *target, enum gdb_regno r, riscv_reg_t v)
{
	return riscv_set_register_on_hart(target, riscv_current_hartid(target), r, v);
}

int riscv_set_register_on_hart(struct target *target, int hartid,
		enum gdb_regno regid, uint64_t value)
{
	RISCV_INFO(r);
	LOG_DEBUG("[%d] %s <- %" PRIx64, hartid, gdb_regno_name(regid), value);
	assert(r->set_register);
	return r->set_register(target, hartid, regid, value);
}

int riscv_get_register(struct target *target, riscv_reg_t *value,
		enum gdb_regno r)
{
	return riscv_get_register_on_hart(target, value,
			riscv_current_hartid(target), r);
}

int riscv_get_register_on_hart(struct target *target, riscv_reg_t *value,
		int hartid, enum gdb_regno regid)
{
	RISCV_INFO(r);
	int result = r->get_register(target, value, hartid, regid);
	LOG_DEBUG("[%d] %s: %" PRIx64, hartid, gdb_regno_name(regid), *value);
	return result;
}

bool riscv_is_halted(struct target *target)
{
	RISCV_INFO(r);
	assert(r->is_halted);
	return r->is_halted(target);
}

enum riscv_halt_reason riscv_halt_reason(struct target *target, int hartid)
{
	RISCV_INFO(r);
	if (riscv_set_current_hartid(target, hartid) != ERROR_OK)
		return RISCV_HALT_ERROR;
	if (!riscv_is_halted(target)) {
		LOG_ERROR("Hart is not halted!");
		return RISCV_HALT_UNKNOWN;
	}
	return r->halt_reason(target);
}

size_t riscv_debug_buffer_size(struct target *target)
{
	RISCV_INFO(r);
	return r->debug_buffer_size[riscv_current_hartid(target)];
}

int riscv_write_debug_buffer(struct target *target, int index, riscv_insn_t insn)
{
	RISCV_INFO(r);
	r->write_debug_buffer(target, index, insn);
	return ERROR_OK;
}

riscv_insn_t riscv_read_debug_buffer(struct target *target, int index)
{
	RISCV_INFO(r);
	return r->read_debug_buffer(target, index);
}

int riscv_execute_debug_buffer(struct target *target)
{
	RISCV_INFO(r);
	return r->execute_debug_buffer(target);
}

void riscv_fill_dmi_write_u64(struct target *target, char *buf, int a, uint64_t d)
{
	RISCV_INFO(r);
	r->fill_dmi_write_u64(target, buf, a, d);
}

void riscv_fill_dmi_read_u64(struct target *target, char *buf, int a)
{
	RISCV_INFO(r);
	r->fill_dmi_read_u64(target, buf, a);
}

void riscv_fill_dmi_nop_u64(struct target *target, char *buf)
{
	RISCV_INFO(r);
	r->fill_dmi_nop_u64(target, buf);
}

int riscv_dmi_write_u64_bits(struct target *target)
{
	RISCV_INFO(r);
	return r->dmi_write_u64_bits(target);
}

bool riscv_hart_enabled(struct target *target, int hartid)
{
	/* FIXME: Add a hart mask to the RTOS. */
	if (riscv_rtos_enabled(target))
		return hartid < riscv_count_harts(target);

	return hartid == target->coreid;
}

/**
 * Count triggers, and initialize trigger_count for each hart.
 * trigger_count is initialized even if this function fails to discover
 * something.
 * Disable any hardware triggers that have dmode set. We can't have set them
 * ourselves. Maybe they're left over from some killed debug session.
 * */
int riscv_enumerate_triggers(struct target *target)
{
	RISCV_INFO(r);

	if (r->triggers_enumerated)
		return ERROR_OK;

	r->triggers_enumerated = true;	/* At the very least we tried. */

	for (int hartid = 0; hartid < riscv_count_harts(target); ++hartid) {
		if (!riscv_hart_enabled(target, hartid))
			continue;

		riscv_reg_t tselect;
		int result = riscv_get_register_on_hart(target, &tselect, hartid,
				GDB_REGNO_TSELECT);
		if (result != ERROR_OK)
			return result;

		for (unsigned t = 0; t < RISCV_MAX_TRIGGERS; ++t) {
			r->trigger_count[hartid] = t;

			riscv_set_register_on_hart(target, hartid, GDB_REGNO_TSELECT, t);
			uint64_t tselect_rb;
			result = riscv_get_register_on_hart(target, &tselect_rb, hartid,
					GDB_REGNO_TSELECT);
			if (result != ERROR_OK)
				return result;
			/* Mask off the top bit, which is used as tdrmode in old
			 * implementations. */
			tselect_rb &= ~(1ULL << (riscv_xlen(target)-1));
			if (tselect_rb != t)
				break;
			uint64_t tdata1;
			result = riscv_get_register_on_hart(target, &tdata1, hartid,
					GDB_REGNO_TDATA1);
			if (result != ERROR_OK)
				return result;

			int type = get_field(tdata1, MCONTROL_TYPE(riscv_xlen(target)));
			switch (type) {
				case 1:
					/* On these older cores we don't support software using
					 * triggers. */
					riscv_set_register_on_hart(target, hartid, GDB_REGNO_TDATA1, 0);
					break;
				case 2:
					if (tdata1 & MCONTROL_DMODE(riscv_xlen(target)))
						riscv_set_register_on_hart(target, hartid, GDB_REGNO_TDATA1, 0);
					break;
			}
		}

		riscv_set_register_on_hart(target, hartid, GDB_REGNO_TSELECT, tselect);

		LOG_INFO("[%d] Found %d triggers", hartid, r->trigger_count[hartid]);
	}

	return ERROR_OK;
}

const char *gdb_regno_name(enum gdb_regno regno)
{
	static char buf[32];

	switch (regno) {
		case GDB_REGNO_ZERO:
			return "zero";
		case GDB_REGNO_S0:
			return "s0";
		case GDB_REGNO_S1:
			return "s1";
		case GDB_REGNO_PC:
			return "pc";
		case GDB_REGNO_FPR0:
			return "fpr0";
		case GDB_REGNO_FPR31:
			return "fpr31";
		case GDB_REGNO_CSR0:
			return "csr0";
		case GDB_REGNO_TSELECT:
			return "tselect";
		case GDB_REGNO_TDATA1:
			return "tdata1";
		case GDB_REGNO_TDATA2:
			return "tdata2";
		case GDB_REGNO_MISA:
			return "misa";
		case GDB_REGNO_DPC:
			return "dpc";
		case GDB_REGNO_DCSR:
			return "dcsr";
		case GDB_REGNO_DSCRATCH:
			return "dscratch";
		case GDB_REGNO_MSTATUS:
			return "mstatus";
		case GDB_REGNO_PRIV:
			return "priv";
		default:
			if (regno <= GDB_REGNO_XPR31)
				sprintf(buf, "x%d", regno - GDB_REGNO_ZERO);
			else if (regno >= GDB_REGNO_CSR0 && regno <= GDB_REGNO_CSR4095)
				sprintf(buf, "csr%d", regno - GDB_REGNO_CSR0);
			else if (regno >= GDB_REGNO_FPR0 && regno <= GDB_REGNO_FPR31)
				sprintf(buf, "f%d", regno - GDB_REGNO_FPR0);
			else
				sprintf(buf, "gdb_regno_%d", regno);
			return buf;
	}
}

static int register_get(struct reg *reg)
{
	riscv_reg_info_t *reg_info = reg->arch_info;
	struct target *target = reg_info->target;
	uint64_t value;
	int result = riscv_get_register(target, &value, reg->number);
	if (result != ERROR_OK)
		return result;
	buf_set_u64(reg->value, 0, reg->size, value);
	return ERROR_OK;
}

static int register_set(struct reg *reg, uint8_t *buf)
{
	riscv_reg_info_t *reg_info = reg->arch_info;
	struct target *target = reg_info->target;

	uint64_t value = buf_get_u64(buf, 0, reg->size);

	LOG_DEBUG("write 0x%" PRIx64 " to %s", value, reg->name);
	struct reg *r = &target->reg_cache->reg_list[reg->number];
	r->valid = true;
	memcpy(r->value, buf, (r->size + 7) / 8);

	riscv_set_register(target, reg->number, value);
	return ERROR_OK;
}

static struct reg_arch_type riscv_reg_arch_type = {
	.get = register_get,
	.set = register_set
};

struct csr_info {
	unsigned number;
	const char *name;
};

static int cmp_csr_info(const void *p1, const void *p2)
{
	return (int) (((struct csr_info *)p1)->number) - (int) (((struct csr_info *)p2)->number);
}

int riscv_init_registers(struct target *target)
{
	RISCV_INFO(info);

	if (target->reg_cache) {
		if (target->reg_cache->reg_list)
			free(target->reg_cache->reg_list);
		free(target->reg_cache);
	}

	target->reg_cache = calloc(1, sizeof(*target->reg_cache));
	target->reg_cache->name = "RISC-V Registers";
	target->reg_cache->num_regs = GDB_REGNO_COUNT;

	if (expose_custom) {
		for (unsigned i = 0; expose_custom[i].low <= expose_custom[i].high; i++) {
			for (unsigned number = expose_custom[i].low;
					number <= expose_custom[i].high;
					number++)
				target->reg_cache->num_regs++;
		}
	}

	LOG_DEBUG("create register cache for %d registers",
			target->reg_cache->num_regs);

	target->reg_cache->reg_list =
		calloc(target->reg_cache->num_regs, sizeof(struct reg));

	const unsigned int max_reg_name_len = 12;
	if (info->reg_names)
		free(info->reg_names);
	info->reg_names =
		calloc(target->reg_cache->num_regs, max_reg_name_len);
	char *reg_name = info->reg_names;

	static struct reg_feature feature_cpu = {
		.name = "org.gnu.gdb.riscv.cpu"
	};
	static struct reg_feature feature_fpu = {
		.name = "org.gnu.gdb.riscv.fpu"
	};
	static struct reg_feature feature_csr = {
		.name = "org.gnu.gdb.riscv.csr"
	};
	static struct reg_feature feature_virtual = {
		.name = "org.gnu.gdb.riscv.virtual"
	};
	static struct reg_feature feature_custom = {
		.name = "org.gnu.gdb.riscv.custom"
	};

	static struct reg_data_type type_ieee_single = {
		.type = REG_TYPE_IEEE_SINGLE,
		.id = "ieee_single"
	};
	static struct reg_data_type type_ieee_double = {
		.type = REG_TYPE_IEEE_DOUBLE,
		.id = "ieee_double"
	};
	struct csr_info csr_info[] = {
#define DECLARE_CSR(name, number) { number, #name },
#include "encoding.h"
#undef DECLARE_CSR
	};
	/* encoding.h does not contain the registers in sorted order. */
	qsort(csr_info, DIM(csr_info), sizeof(*csr_info), cmp_csr_info);
	unsigned csr_info_index = 0;

	unsigned custom_range_index = 0;
	int custom_within_range = 0;

	riscv_reg_info_t *shared_reg_info = calloc(1, sizeof(riscv_reg_info_t));
	shared_reg_info->target = target;

	/* When gdb requests register N, gdb_get_register_packet() assumes that this
	 * is register at index N in reg_list. So if there are certain registers
	 * that don't exist, we need to leave holes in the list (or renumber, but
	 * it would be nice not to have yet another set of numbers to translate
	 * between). */
	for (uint32_t number = 0; number < target->reg_cache->num_regs; number++) {
		struct reg *r = &target->reg_cache->reg_list[number];
		r->dirty = false;
		r->valid = false;
		r->exist = true;
		r->type = &riscv_reg_arch_type;
		r->arch_info = shared_reg_info;
		r->number = number;
		r->size = riscv_xlen(target);
		/* r->size is set in riscv_invalidate_register_cache, maybe because the
		 * target is in theory allowed to change XLEN on us. But I expect a lot
		 * of other things to break in that case as well. */
		if (number <= GDB_REGNO_XPR31) {
			r->caller_save = true;
			switch (number) {
				case GDB_REGNO_ZERO:
					r->name = "zero";
					break;
				case GDB_REGNO_RA:
					r->name = "ra";
					break;
				case GDB_REGNO_SP:
					r->name = "sp";
					break;
				case GDB_REGNO_GP:
					r->name = "gp";
					break;
				case GDB_REGNO_TP:
					r->name = "tp";
					break;
				case GDB_REGNO_T0:
					r->name = "t0";
					break;
				case GDB_REGNO_T1:
					r->name = "t1";
					break;
				case GDB_REGNO_T2:
					r->name = "t2";
					break;
				case GDB_REGNO_FP:
					r->name = "fp";
					break;
				case GDB_REGNO_S1:
					r->name = "s1";
					break;
				case GDB_REGNO_A0:
					r->name = "a0";
					break;
				case GDB_REGNO_A1:
					r->name = "a1";
					break;
				case GDB_REGNO_A2:
					r->name = "a2";
					break;
				case GDB_REGNO_A3:
					r->name = "a3";
					break;
				case GDB_REGNO_A4:
					r->name = "a4";
					break;
				case GDB_REGNO_A5:
					r->name = "a5";
					break;
				case GDB_REGNO_A6:
					r->name = "a6";
					break;
				case GDB_REGNO_A7:
					r->name = "a7";
					break;
				case GDB_REGNO_S2:
					r->name = "s2";
					break;
				case GDB_REGNO_S3:
					r->name = "s3";
					break;
				case GDB_REGNO_S4:
					r->name = "s4";
					break;
				case GDB_REGNO_S5:
					r->name = "s5";
					break;
				case GDB_REGNO_S6:
					r->name = "s6";
					break;
				case GDB_REGNO_S7:
					r->name = "s7";
					break;
				case GDB_REGNO_S8:
					r->name = "s8";
					break;
				case GDB_REGNO_S9:
					r->name = "s9";
					break;
				case GDB_REGNO_S10:
					r->name = "s10";
					break;
				case GDB_REGNO_S11:
					r->name = "s11";
					break;
				case GDB_REGNO_T3:
					r->name = "t3";
					break;
				case GDB_REGNO_T4:
					r->name = "t4";
					break;
				case GDB_REGNO_T5:
					r->name = "t5";
					break;
				case GDB_REGNO_T6:
					r->name = "t6";
					break;
			}
			r->group = "general";
			r->feature = &feature_cpu;
		} else if (number == GDB_REGNO_PC) {
			r->caller_save = true;
			sprintf(reg_name, "pc");
			r->group = "general";
			r->feature = &feature_cpu;
		} else if (number >= GDB_REGNO_FPR0 && number <= GDB_REGNO_FPR31) {
			r->caller_save = true;
			if (riscv_supports_extension(target, riscv_current_hartid(target),
						'D')) {
				r->reg_data_type = &type_ieee_double;
				r->size = 64;
			} else if (riscv_supports_extension(target,
						riscv_current_hartid(target), 'F')) {
				r->reg_data_type = &type_ieee_single;
				r->size = 32;
			} else {
				r->exist = false;
			}
			switch (number) {
				case GDB_REGNO_FT0:
					r->name = "ft0";
					break;
				case GDB_REGNO_FT1:
					r->name = "ft1";
					break;
				case GDB_REGNO_FT2:
					r->name = "ft2";
					break;
				case GDB_REGNO_FT3:
					r->name = "ft3";
					break;
				case GDB_REGNO_FT4:
					r->name = "ft4";
					break;
				case GDB_REGNO_FT5:
					r->name = "ft5";
					break;
				case GDB_REGNO_FT6:
					r->name = "ft6";
					break;
				case GDB_REGNO_FT7:
					r->name = "ft7";
					break;
				case GDB_REGNO_FS0:
					r->name = "fs0";
					break;
				case GDB_REGNO_FS1:
					r->name = "fs1";
					break;
				case GDB_REGNO_FA0:
					r->name = "fa0";
					break;
				case GDB_REGNO_FA1:
					r->name = "fa1";
					break;
				case GDB_REGNO_FA2:
					r->name = "fa2";
					break;
				case GDB_REGNO_FA3:
					r->name = "fa3";
					break;
				case GDB_REGNO_FA4:
					r->name = "fa4";
					break;
				case GDB_REGNO_FA5:
					r->name = "fa5";
					break;
				case GDB_REGNO_FA6:
					r->name = "fa6";
					break;
				case GDB_REGNO_FA7:
					r->name = "fa7";
					break;
				case GDB_REGNO_FS2:
					r->name = "fs2";
					break;
				case GDB_REGNO_FS3:
					r->name = "fs3";
					break;
				case GDB_REGNO_FS4:
					r->name = "fs4";
					break;
				case GDB_REGNO_FS5:
					r->name = "fs5";
					break;
				case GDB_REGNO_FS6:
					r->name = "fs6";
					break;
				case GDB_REGNO_FS7:
					r->name = "fs7";
					break;
				case GDB_REGNO_FS8:
					r->name = "fs8";
					break;
				case GDB_REGNO_FS9:
					r->name = "fs9";
					break;
				case GDB_REGNO_FS10:
					r->name = "fs10";
					break;
				case GDB_REGNO_FS11:
					r->name = "fs11";
					break;
				case GDB_REGNO_FT8:
					r->name = "ft8";
					break;
				case GDB_REGNO_FT9:
					r->name = "ft9";
					break;
				case GDB_REGNO_FT10:
					r->name = "ft10";
					break;
				case GDB_REGNO_FT11:
					r->name = "ft11";
					break;
			}
			r->group = "float";
			r->feature = &feature_fpu;
		} else if (number >= GDB_REGNO_CSR0 && number <= GDB_REGNO_CSR4095) {
			r->group = "csr";
			r->feature = &feature_csr;
			unsigned csr_number = number - GDB_REGNO_CSR0;

			while (csr_info[csr_info_index].number < csr_number &&
					csr_info_index < DIM(csr_info) - 1) {
				csr_info_index++;
			}
			if (csr_info[csr_info_index].number == csr_number) {
				r->name = csr_info[csr_info_index].name;
			} else {
				sprintf(reg_name, "csr%d", csr_number);
				/* Assume unnamed registers don't exist, unless we have some
				 * configuration that tells us otherwise. That's important
				 * because eg. Eclipse crashes if a target has too many
				 * registers, and apparently has no way of only showing a
				 * subset of registers in any case. */
				r->exist = false;
			}

			switch (csr_number) {
				case CSR_FFLAGS:
				case CSR_FRM:
				case CSR_FCSR:
					r->exist = riscv_supports_extension(target,
							riscv_current_hartid(target), 'F');
					r->group = "float";
					r->feature = &feature_fpu;
					break;
				case CSR_SSTATUS:
				case CSR_STVEC:
				case CSR_SIP:
				case CSR_SIE:
				case CSR_SCOUNTEREN:
				case CSR_SSCRATCH:
				case CSR_SEPC:
				case CSR_SCAUSE:
				case CSR_STVAL:
				case CSR_SATP:
					r->exist = riscv_supports_extension(target,
							riscv_current_hartid(target), 'S');
					break;
				case CSR_MEDELEG:
				case CSR_MIDELEG:
					/* "In systems with only M-mode, or with both M-mode and
					 * U-mode but without U-mode trap support, the medeleg and
					 * mideleg registers should not exist." */
					r->exist = riscv_supports_extension(target, riscv_current_hartid(target), 'S') ||
						riscv_supports_extension(target, riscv_current_hartid(target), 'N');
					break;

				case CSR_CYCLEH:
				case CSR_TIMEH:
				case CSR_INSTRETH:
				case CSR_HPMCOUNTER3H:
				case CSR_HPMCOUNTER4H:
				case CSR_HPMCOUNTER5H:
				case CSR_HPMCOUNTER6H:
				case CSR_HPMCOUNTER7H:
				case CSR_HPMCOUNTER8H:
				case CSR_HPMCOUNTER9H:
				case CSR_HPMCOUNTER10H:
				case CSR_HPMCOUNTER11H:
				case CSR_HPMCOUNTER12H:
				case CSR_HPMCOUNTER13H:
				case CSR_HPMCOUNTER14H:
				case CSR_HPMCOUNTER15H:
				case CSR_HPMCOUNTER16H:
				case CSR_HPMCOUNTER17H:
				case CSR_HPMCOUNTER18H:
				case CSR_HPMCOUNTER19H:
				case CSR_HPMCOUNTER20H:
				case CSR_HPMCOUNTER21H:
				case CSR_HPMCOUNTER22H:
				case CSR_HPMCOUNTER23H:
				case CSR_HPMCOUNTER24H:
				case CSR_HPMCOUNTER25H:
				case CSR_HPMCOUNTER26H:
				case CSR_HPMCOUNTER27H:
				case CSR_HPMCOUNTER28H:
				case CSR_HPMCOUNTER29H:
				case CSR_HPMCOUNTER30H:
				case CSR_HPMCOUNTER31H:
				case CSR_MCYCLEH:
				case CSR_MINSTRETH:
				case CSR_MHPMCOUNTER3H:
				case CSR_MHPMCOUNTER4H:
				case CSR_MHPMCOUNTER5H:
				case CSR_MHPMCOUNTER6H:
				case CSR_MHPMCOUNTER7H:
				case CSR_MHPMCOUNTER8H:
				case CSR_MHPMCOUNTER9H:
				case CSR_MHPMCOUNTER10H:
				case CSR_MHPMCOUNTER11H:
				case CSR_MHPMCOUNTER12H:
				case CSR_MHPMCOUNTER13H:
				case CSR_MHPMCOUNTER14H:
				case CSR_MHPMCOUNTER15H:
				case CSR_MHPMCOUNTER16H:
				case CSR_MHPMCOUNTER17H:
				case CSR_MHPMCOUNTER18H:
				case CSR_MHPMCOUNTER19H:
				case CSR_MHPMCOUNTER20H:
				case CSR_MHPMCOUNTER21H:
				case CSR_MHPMCOUNTER22H:
				case CSR_MHPMCOUNTER23H:
				case CSR_MHPMCOUNTER24H:
				case CSR_MHPMCOUNTER25H:
				case CSR_MHPMCOUNTER26H:
				case CSR_MHPMCOUNTER27H:
				case CSR_MHPMCOUNTER28H:
				case CSR_MHPMCOUNTER29H:
				case CSR_MHPMCOUNTER30H:
				case CSR_MHPMCOUNTER31H:
					r->exist = riscv_xlen(target) == 32;
					break;
			}

			if (!r->exist && expose_csr) {
				for (unsigned i = 0; expose_csr[i].low <= expose_csr[i].high; i++) {
					if (csr_number >= expose_csr[i].low && csr_number <= expose_csr[i].high) {
						LOG_INFO("Exposing additional CSR %d", csr_number);
						r->exist = true;
						break;
					}
				}
			}

		} else if (number == GDB_REGNO_PRIV) {
			sprintf(reg_name, "priv");
			r->group = "general";
			r->feature = &feature_virtual;
			r->size = 8;

		} else {
			/* Custom registers. */
			assert(expose_custom);

			range_t *range = &expose_custom[custom_range_index];
			assert(range->low <= range->high);
			unsigned custom_number = range->low + custom_within_range;

			r->group = "custom";
			r->feature = &feature_custom;
			r->arch_info = calloc(1, sizeof(riscv_reg_info_t));
			assert(r->arch_info);
			((riscv_reg_info_t *) r->arch_info)->target = target;
			((riscv_reg_info_t *) r->arch_info)->custom_number = custom_number;
			sprintf(reg_name, "custom%d", custom_number);

			custom_within_range++;
			if (custom_within_range > range->high - range->low) {
				custom_within_range = 0;
				custom_range_index++;
			}
		}

		if (reg_name[0])
			r->name = reg_name;
		reg_name += strlen(reg_name) + 1;
		assert(reg_name < info->reg_names + target->reg_cache->num_regs *
				max_reg_name_len);
		r->value = &info->reg_cache_values[number];
	}

	return ERROR_OK;
}<|MERGE_RESOLUTION|>--- conflicted
+++ resolved
@@ -264,14 +264,8 @@
 	select_dbus.num_bits = target->tap->ir_length;
 	select_idcode.num_bits = target->tap->ir_length;
 
-<<<<<<< HEAD
-    // [GNU MCU Eclipse]
-    riscv_semihosting_init(target);
-    
-=======
 	riscv_semihosting_init(target);
 
->>>>>>> 983a07be
 	return ERROR_OK;
 }
 
@@ -286,17 +280,12 @@
 		free(info);
 	}
 	/* Free the shared structure use for most registers. */
-	if (target->reg_cache) {
-		if (target->reg_cache->reg_list) {
-			if (target->reg_cache->reg_list[0].arch_info)
-				free(target->reg_cache->reg_list[0].arch_info);
-			/* Free the ones we allocated separately. */
-			for (unsigned i = GDB_REGNO_COUNT; i < target->reg_cache->num_regs; i++)
-				free(target->reg_cache->reg_list[i].arch_info);
-			free(target->reg_cache->reg_list);
-		}
-		free(target->reg_cache);
-	}
+	free(target->reg_cache->reg_list[0].arch_info);
+	/* Free the ones we allocated separately. */
+	for (unsigned i = GDB_REGNO_COUNT; i < target->reg_cache->num_regs; i++)
+		free(target->reg_cache->reg_list[i].arch_info);
+	free(target->reg_cache->reg_list);
+	free(target->reg_cache);
 	target->arch_info = NULL;
 }
 
@@ -1181,17 +1170,6 @@
 	}
 
 	target->state = TARGET_HALTED;
-<<<<<<< HEAD
-    
-    // [GNU MCU Eclipse]
-    if (target->debug_reason == DBG_REASON_BREAKPOINT) {
-        int retval;
-        if (riscv_semihosting(target, &retval) != 0) {
-            return retval;
-        }
-    }
-    
-=======
 
 	if (target->debug_reason == DBG_REASON_BREAKPOINT) {
 		int retval;
@@ -1199,7 +1177,6 @@
 			return retval;
 	}
 
->>>>>>> 983a07be
 	target_call_event_callbacks(target, TARGET_EVENT_HALTED);
 	return ERROR_OK;
 }
@@ -1755,46 +1732,6 @@
 	COMMAND_REGISTRATION_DONE
 };
 
-// [GNU MCU Eclipse]
-extern __COMMAND_HANDLER(handle_common_arm_semihosting_command);
-extern __COMMAND_HANDLER(handle_common_arm_semihosting_fileio_command);
-extern __COMMAND_HANDLER(handle_common_arm_semihosting_resumable_exit_command);
-extern __COMMAND_HANDLER(handle_common_arm_semihosting_cmdline);
-
-static const struct command_registration arm_exec_command_handlers[] = {
-    {
-        "semihosting",
-        .handler = handle_common_arm_semihosting_command,
-        .mode = COMMAND_EXEC,
-        .usage = "['enable'|'disable']",
-        .help = "activate support for semihosting operations",
-    },
-    {
-        "semihosting_cmdline",
-        .handler = handle_common_arm_semihosting_cmdline,
-        .mode = COMMAND_EXEC,
-        .usage = "arguments",
-        .help = "command line arguments to be passed to program",
-    },
-    {
-        "semihosting_fileio",
-        .handler = handle_common_arm_semihosting_fileio_command,
-        .mode = COMMAND_EXEC,
-        .usage = "['enable'|'disable']",
-        .help = "activate support for semihosting fileio operations",
-    },
-    {
-        "semihosting_resexit",
-        .handler = handle_common_arm_semihosting_resumable_exit_command,
-        .mode = COMMAND_EXEC,
-        .usage = "['enable'|'disable']",
-        .help = "activate support for semihosting resumable exit",
-    },
-
-    COMMAND_REGISTRATION_DONE
-};
-// ^^^
-
 const struct command_registration riscv_command_handlers[] = {
 	{
 		.name = "riscv",
@@ -1803,16 +1740,6 @@
 		.usage = "",
 		.chain = riscv_exec_command_handlers
 	},
-<<<<<<< HEAD
-    // [GNU MCU Eclipse]
-    {
-        .name = "arm",
-        .mode = COMMAND_ANY,
-        .help = "ARM Command Group",
-        .usage = "",
-        .chain = arm_exec_command_handlers
-    },
-=======
 	{
 		.name = "arm",
 		.mode = COMMAND_ANY,
@@ -1820,7 +1747,6 @@
 		.usage = "",
 		.chain = arm_exec_command_handlers
 	},
->>>>>>> 983a07be
 	COMMAND_REGISTRATION_DONE
 };
 
