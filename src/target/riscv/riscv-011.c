--- conflicted
+++ resolved
@@ -1631,11 +1631,7 @@
 	if (breakpoint->type == BKPT_SOFT) {
 		if (target_read_memory(target, breakpoint->address, breakpoint->length, 1,
 					breakpoint->orig_instr) != ERROR_OK) {
-<<<<<<< HEAD
-			LOG_ERROR("Failed to read original instruction at " TARGET_ADDR_FMT,
-=======
 			LOG_ERROR("Failed to read original instruction at 0x%" TARGET_PRIxADDR,
->>>>>>> d77c4a95
 					breakpoint->address);
 			return ERROR_FAIL;
 		}
@@ -1647,13 +1643,8 @@
 			retval = target_write_u16(target, breakpoint->address, ebreak_c());
 		}
 		if (retval != ERROR_OK) {
-<<<<<<< HEAD
-			LOG_ERROR("Failed to write %d-byte breakpoint instruction at " TARGET_ADDR_FMT,
-					breakpoint->length, breakpoint->address);
-=======
 			LOG_ERROR("Failed to write %d-byte breakpoint instruction at 0x%"
 					TARGET_PRIxADDR, breakpoint->length, breakpoint->address);
->>>>>>> d77c4a95
 			return ERROR_FAIL;
 		}
 
@@ -1682,11 +1673,7 @@
 		if (target_write_memory(target, breakpoint->address, breakpoint->length, 1,
 					breakpoint->orig_instr) != ERROR_OK) {
 			LOG_ERROR("Failed to restore instruction for %d-byte breakpoint at "
-<<<<<<< HEAD
-					TARGET_ADDR_FMT, breakpoint->length, breakpoint->address);
-=======
 					"0x%" TARGET_PRIxADDR, breakpoint->length, breakpoint->address);
->>>>>>> d77c4a95
 			return ERROR_FAIL;
 		}
 
@@ -2210,13 +2197,8 @@
 	return poll_target(target, true);
 }
 
-<<<<<<< HEAD
-static int riscv011_resume(struct target *target, int current, target_addr_t address,
-		int handle_breakpoints, int debug_execution)
-=======
 static int riscv011_resume(struct target *target, int current,
 		target_addr_t address, int handle_breakpoints, int debug_execution)
->>>>>>> d77c4a95
 {
 	riscv011_info_t *info = get_info(target);
 
@@ -2396,33 +2378,20 @@
 			wait_for_debugint_clear(target, false);
 
 			// Retry.
-<<<<<<< HEAD
-			LOG_INFO("Retrying memory read starting from " TARGET_ADDR_FMT
-				" with more delays", address + size * i);
-=======
 			LOG_INFO("Retrying memory read starting from 0x%" TARGET_PRIxADDR
 					" with more delays", address + size * i);
->>>>>>> d77c4a95
 		} else {
 			i += batch_size;
 		}
 	}
 
 	if (result_value != 0) {
-<<<<<<< HEAD
-		LOG_USER("Core got an exception (0x%x) while reading from " TARGET_ADDR_FMT,
-				result_value, address + size * (count-1));
-		if (count > 1) {
-			LOG_USER("(It may have failed between " TARGET_ADDR_FMT " and " 
-					TARGET_ADDR_FMT" as well, but we didn't check then.)",
-=======
 		LOG_USER("Core got an exception (0x%x) while reading from 0x%"
 				TARGET_PRIxADDR, result_value, address + size * (count-1));
 		if (count > 1) {
 			LOG_USER("(It may have failed between 0x%" TARGET_PRIxADDR
 					" and 0x%" TARGET_PRIxADDR " as well, but we "
 					"didn't check then.)",
->>>>>>> d77c4a95
 					address, address + size * (count-2) + size - 1);
 		}
 		goto error;
@@ -2569,13 +2538,8 @@
 			// Retry.
 			// Set t0 back to what it should have been at the beginning of this
 			// batch.
-<<<<<<< HEAD
-			LOG_INFO("Retrying memory write starting from " TARGET_ADDR_FMT " with more delays",
-					address + size * i);
-=======
 			LOG_INFO("Retrying memory write starting from 0x%" TARGET_PRIxADDR
 					" with more delays", address + size * i);
->>>>>>> d77c4a95
 
 			cache_clean(target);
 
@@ -2592,20 +2556,12 @@
 	}
 
 	if (result_value != 0) {
-<<<<<<< HEAD
-		LOG_ERROR("Core got an exception (0x%x) while writing to " 
-					TARGET_ADDR_FMT, result_value, address + size * (count-1));
-		if (count > 1) {
-			LOG_ERROR("(It may have failed between " TARGET_ADDR_FMT " and "
-					TARGET_ADDR_FMT " as well, but we didn't check then.)",
-=======
 		LOG_ERROR("Core got an exception (0x%x) while writing to 0x%"
 				TARGET_PRIxADDR, result_value, address + size * (count-1));
 		if (count > 1) {
 			LOG_ERROR("(It may have failed between 0x%" TARGET_PRIxADDR
 					" and 0x%" TARGET_PRIxADDR " as well, but we "
 					"didn't check then.)",
->>>>>>> d77c4a95
 					address, address + size * (count-2) + size - 1);
 		}
 		goto error;
