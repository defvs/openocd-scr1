--- conflicted
+++ resolved
@@ -682,7 +682,7 @@
 	}
 
 	if (value)
-		*value = read_abstract_arg(target, 0);
+	*value = read_abstract_arg(target, 0);
 
 	return ERROR_OK;
 }
@@ -694,10 +694,10 @@
 
 	if (number >= GDB_REGNO_FPR0 && number <= GDB_REGNO_FPR31 &&
 			!info->abstract_write_fpr_supported)
-		return ERROR_FAIL;
+			return ERROR_FAIL;
 	if (number >= GDB_REGNO_CSR0 && number <= GDB_REGNO_CSR4095 &&
 			!info->abstract_write_csr_supported)
-		return ERROR_FAIL;
+			return ERROR_FAIL;
 
 	uint32_t command = access_register_command(number, size,
 			AC_ACCESS_REGISTER_TRANSFER |
@@ -767,12 +767,12 @@
 
 	uint32_t written = dmi_read(target, DMI_PROGBUF0);
 	if (written == (uint32_t) info->progbuf_address) {
-		LOG_INFO("progbuf is writable at 0x%" TARGET_PRIxADDR,
+		LOG_INFO("progbuf is writable at 0x%" PRIx64,
 				info->progbuf_address);
 		info->progbuf_writable = YNM_YES;
 
 	} else {
-		LOG_INFO("progbuf is not writeable at 0x%" TARGET_PRIxADDR,
+		LOG_INFO("progbuf is not writeable at 0x%" PRIx64,
 				info->progbuf_address);
 		info->progbuf_writable = YNM_NO;
 	}
@@ -962,12 +962,12 @@
 				riscv_program_insert(&program, fmv_d_x(number - GDB_REGNO_FPR0, S0));
 			else
 				riscv_program_insert(&program, fmv_w_x(number - GDB_REGNO_FPR0, S0));
-		} else if (number >= GDB_REGNO_CSR0 && number <= GDB_REGNO_CSR4095) {
+	} else if (number >= GDB_REGNO_CSR0 && number <= GDB_REGNO_CSR4095) {
 			riscv_program_csrw(&program, S0, number);
-		} else {
-			LOG_ERROR("Unsupported register (enum gdb_regno)(%d)", number);
+	} else {
+		LOG_ERROR("Unsupported register (enum gdb_regno)(%d)", number);
 			return ERROR_FAIL;
-		}
+	}
 	}
 
 	int exec_out = riscv_program_exec(&program, target);
@@ -1034,7 +1034,7 @@
 
 		if (use_scratch) {
 			if (scratch_read64(target, &scratch, value) != ERROR_OK)
-				return ERROR_FAIL;
+			return ERROR_FAIL;
 		} else {
 			/* Read S0 */
 			if (register_read_direct(target, value, GDB_REGNO_S0) != ERROR_OK)
@@ -1047,9 +1047,9 @@
 	}
 
 	if (result == ERROR_OK) {
-		LOG_DEBUG("[%d] reg[0x%x] = 0x%" PRIx64, riscv_current_hartid(target),
-				number, *value);
-	}
+	LOG_DEBUG("[%d] reg[0x%x] = 0x%" PRIx64, riscv_current_hartid(target),
+			number, *value);
+}
 
 	return result;
 }
@@ -1214,7 +1214,7 @@
 		if (result == ERROR_OK)
 			r->xlen[i] = 64;
 		else
-			r->xlen[i] = 32;
+		r->xlen[i] = 32;
 
 		register_read_direct(target, &r->misa, GDB_REGNO_MISA);
 
@@ -1226,7 +1226,7 @@
 		 * really slow simulators. */
 		LOG_DEBUG(" hart %d: XLEN=%d, misa=0x%" PRIx64, i, r->xlen[i],
 				r->misa);
-	}
+		}
 
 	LOG_DEBUG("Enumerated %d harts", r->hart_count);
 
@@ -1251,10 +1251,10 @@
 	for (int i = 0; i < riscv_count_harts(target); ++i) {
 		if (riscv_hart_enabled(target, i)) {
 			LOG_INFO(" hart %d: XLEN=%d, %d triggers", i, r->xlen[i],
-					r->trigger_count[i]);
+				r->trigger_count[i]);
 		} else {
 			LOG_INFO(" hart %d: currently disabled", i);
-		}
+	}
 	}
 	return ERROR_OK;
 }
@@ -1285,7 +1285,7 @@
 			dmi_write(target, DMI_DMCONTROL, control);
 		}
 		/* Assert ndmreset */
-		control = set_field(control, DMI_DMCONTROL_NDMRESET, 1);
+	control = set_field(control, DMI_DMCONTROL_NDMRESET, 1);
 		dmi_write(target, DMI_DMCONTROL, control);
 
 	} else {
@@ -1304,7 +1304,7 @@
 			 * that's probably what OpenOCD wants anyway. */
 			control = set_field(control, DMI_DMCONTROL_HARTRESET, 0);
 			control = set_field(control, DMI_DMCONTROL_NDMRESET, 1);
-			dmi_write(target, DMI_DMCONTROL, control);
+	dmi_write(target, DMI_DMCONTROL, control);
 		}
 	}
 
@@ -1342,12 +1342,12 @@
 						"Increase the timeout with riscv set_reset_timeout_sec.",
 						riscv_reset_timeout_sec, dmstatus);
 				return ERROR_FAIL;
-			}
+	}
 			target->state = TARGET_HALTED;
 		} while (get_field(dmstatus, DMI_DMSTATUS_ALLHALTED) == 0);
 
 		control = set_field(control, DMI_DMCONTROL_HALTREQ, 0);
-		dmi_write(target, DMI_DMCONTROL, control);
+	dmi_write(target, DMI_DMCONTROL, control);
 
 	} else {
 		LOG_DEBUG("Waiting for hart to be running.");
@@ -1365,7 +1365,7 @@
 						"Increase the timeout with riscv set_reset_timeout_sec.",
 						riscv_reset_timeout_sec, dmstatus);
 				return ERROR_FAIL;
-			}
+	}
 		} while (get_field(dmstatus, DMI_DMSTATUS_ALLRUNNING) == 0);
 		target->state = TARGET_RUNNING;
 	}
@@ -1481,26 +1481,6 @@
 	/* The next address that we need to receive data for. */
 	riscv_addr_t receive_addr = address;
 	riscv_addr_t fin_addr = address + (count * size);
-<<<<<<< HEAD
-	riscv_addr_t prev_addr = ((riscv_addr_t) address) - size;
-	bool first = true;
-	bool this_is_last_read = false;
-	LOG_DEBUG("reading until final address 0x%" PRIx64, fin_addr);
-	while (count > 1 && !this_is_last_read) {
-		cur_addr = riscv_read_debug_buffer_x(target, d_addr);
-		LOG_DEBUG("transferring burst starting at address 0x%" PRIx64
-				" (previous burst was 0x%" PRIx64 ")", cur_addr,
-				prev_addr);
-		assert(first || prev_addr < cur_addr);
-		first = false;
-		prev_addr = cur_addr;
-		riscv_addr_t start = (cur_addr - address) / size;
-		assert (cur_addr >= address);
-		struct riscv_batch *batch = riscv_batch_alloc(
-			target,
-			32,
-			info->dmi_busy_delay + info->ac_busy_delay);
-=======
 	unsigned skip = 1;
 	while (read_addr < fin_addr) {
 		LOG_DEBUG("read_addr=0x%" PRIx64 ", receive_addr=0x%" PRIx64
@@ -1512,12 +1492,11 @@
 		 * dm_data0 contains mem[s0 - 2*size]
 		 * s1 contains mem[s0-size] */
 
-		LOG_DEBUG("creating burst to read from 0x%" TARGET_PRIxADDR
-				" up to 0x%" TARGET_PRIxADDR, read_addr, fin_addr);
+		LOG_DEBUG("creating burst to read from 0x%" PRIx64
+				" up to 0x%" PRIx64, read_addr, fin_addr);
 		assert(read_addr >= address && read_addr < fin_addr);
 		struct riscv_batch *batch = riscv_batch_alloc(target, 32,
-				info->dmi_busy_delay + info->ac_busy_delay);
->>>>>>> 20463c28
+			info->dmi_busy_delay + info->ac_busy_delay);
 
 		size_t reads = 0;
 		for (riscv_addr_t addr = read_addr; addr < fin_addr; addr += size) {
@@ -1541,11 +1520,11 @@
 		riscv_addr_t next_read_addr;
 		uint32_t dmi_data0 = -1;
 		switch (info->cmderr) {
-			case CMDERR_NONE:
+		case CMDERR_NONE:
 				LOG_DEBUG("successful (partial?) memory read");
 				next_read_addr = read_addr + reads * size;
-				break;
-			case CMDERR_BUSY:
+			break;
+		case CMDERR_BUSY:
 				LOG_DEBUG("memory read resulted in busy response");
 
 				/*
@@ -1576,7 +1555,7 @@
      }
 				 */
 				increase_ac_busy_delay(target);
-				riscv013_clear_abstract_error(target);
+			riscv013_clear_abstract_error(target);
 
 				dmi_write(target, DMI_ABSTRACTAUTO, 0);
 
@@ -1589,7 +1568,7 @@
 				result = register_read_direct(target, &next_read_addr,
 						GDB_REGNO_S0);
 				if (result != ERROR_OK) {
-					riscv_batch_free(batch);
+			riscv_batch_free(batch);
 					goto error;
 				}
 				/* Restore the command, and execute it.
@@ -1599,11 +1578,11 @@
 
 				dmi_write(target, DMI_ABSTRACTAUTO,
 						1 << DMI_ABSTRACTAUTO_AUTOEXECDATA_OFFSET);
-				break;
-			default:
-				LOG_ERROR("error when reading memory, abstractcs=0x%08lx", (long)abstractcs);
-				riscv013_clear_abstract_error(target);
-				riscv_batch_free(batch);
+			break;
+		default:
+			LOG_ERROR("error when reading memory, abstractcs=0x%08lx", (long)abstractcs);
+			riscv013_clear_abstract_error(target);
+			riscv_batch_free(batch);
 				result = ERROR_FAIL;
 				goto error;
 		}
@@ -1619,22 +1598,22 @@
 				skip--;
 				continue;
 			}
-
+			
 			riscv_addr_t offset = receive_addr - address;
 			uint64_t dmi_out = riscv_batch_get_dmi_read(batch, i);
 			uint32_t value = get_field(dmi_out, DTM_DMI_DATA);
 			write_to_buf(buffer + offset, value, size);
-			LOG_DEBUG("M[0x%" TARGET_PRIxADDR "] reads 0x%08x", receive_addr,
+			LOG_DEBUG("M[0x%" PRIx64 "] reads 0x%08x", receive_addr,
 					value);
 
 			receive_addr += size;
-		}
+			}
 		riscv_batch_free(batch);
 
 		if (cmderr == CMDERR_BUSY) {
 			riscv_addr_t offset = receive_addr - address;
 			write_to_buf(buffer + offset, dmi_data0, size);
-			LOG_DEBUG("M[0x%" TARGET_PRIxADDR "] reads 0x%08x", receive_addr,
+			LOG_DEBUG("M[0x%" PRIx64 "] reads 0x%08x", receive_addr,
 					dmi_data0);
 			read_addr += size;
 			receive_addr += size;
@@ -1647,7 +1626,7 @@
 		/* Read the penultimate word. */
 		uint64_t value = dmi_read(target, DMI_DATA0);
 		write_to_buf(buffer + receive_addr - address, value, size);
-		LOG_DEBUG("M[0x%" TARGET_PRIxADDR "] reads 0x%" PRIx64, receive_addr, value);
+		LOG_DEBUG("M[0x%" PRIx64 "] reads 0x%" PRIx64, receive_addr, value);
 		receive_addr += size;
 	}
 
@@ -1657,7 +1636,7 @@
 	if (result != ERROR_OK)
 		goto error;
 	write_to_buf(buffer + receive_addr - address, value, size);
-	LOG_DEBUG("M[0x%" TARGET_PRIxADDR "] reads 0x%" PRIx64, receive_addr, value);
+	LOG_DEBUG("M[0x%" PRIx64 "] reads 0x%" PRIx64, receive_addr, value);
 	receive_addr += size;
 
 	riscv_set_register(target, GDB_REGNO_S0, s0);
@@ -1728,9 +1707,9 @@
 				cur_addr);
 
 		struct riscv_batch *batch = riscv_batch_alloc(
-				target,
-				32,
-				info->dmi_busy_delay + info->ac_busy_delay);
+			target,
+			32,
+			info->dmi_busy_delay + info->ac_busy_delay);
 
 		/* To write another word, we put it in S1 and execute the program. */
 		unsigned start = (cur_addr - address) / size;
@@ -1760,7 +1739,7 @@
 					goto error;
 			}
 
-			LOG_DEBUG("M[0x%08" PRIx64 "] writes 0x%08x", address + offset, value);
+			LOG_DEBUG("M[0x%08" TARGET_PRIxADDR "] writes 0x%08x", address + offset, value);
 			cur_addr += size;
 
 			if (setup_needed) {
@@ -1793,9 +1772,9 @@
 				setup_needed = false;
 			} else {
 				riscv_batch_add_dmi_write(batch, DMI_DATA0, value);
-				if (riscv_batch_full(batch))
-					break;
-			}
+			if (riscv_batch_full(batch))
+				break;
+		}
 		}
 
 		result = riscv_batch_run(batch);
@@ -1812,24 +1791,24 @@
 			abstractcs = dmi_read(target, DMI_ABSTRACTCS);
 		info->cmderr = get_field(abstractcs, DMI_ABSTRACTCS_CMDERR);
 		switch (info->cmderr) {
-			case CMDERR_NONE:
-				LOG_DEBUG("successful (partial?) memory write");
-				break;
-			case CMDERR_BUSY:
-				LOG_DEBUG("memory write resulted in busy response");
-				riscv013_clear_abstract_error(target);
-				increase_ac_busy_delay(target);
+		case CMDERR_NONE:
+			LOG_DEBUG("successful (partial?) memory write");
+			break;
+		case CMDERR_BUSY:
+			LOG_DEBUG("memory write resulted in busy response");
+			riscv013_clear_abstract_error(target);
+			increase_ac_busy_delay(target);
 
 				dmi_write(target, DMI_ABSTRACTAUTO, 0);
 				result = register_read_direct(target, &cur_addr, GDB_REGNO_S0);
 				if (result != ERROR_OK)
 					goto error;
 				setup_needed = true;
-				break;
-
-			default:
-				LOG_ERROR("error when writing memory, abstractcs=0x%08lx", (long)abstractcs);
-				riscv013_clear_abstract_error(target);
+			break;
+
+		default:
+			LOG_ERROR("error when writing memory, abstractcs=0x%08lx", (long)abstractcs);
+			riscv013_clear_abstract_error(target);
 				result = ERROR_FAIL;
 				goto error;
 		}
@@ -2165,8 +2144,8 @@
 					"set_reset_timeout_sec.",
 					riscv_command_timeout_sec, abstractcs);
 			break;
-		}
-	}
+	}
+}
 	/* Clear the error status. */
 	dmi_write(target, DMI_ABSTRACTCS, abstractcs & DMI_ABSTRACTCS_CMDERR);
-}+	}