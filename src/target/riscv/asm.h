--- conflicted
+++ resolved
@@ -10,16 +10,6 @@
 static uint32_t load(const struct target *target, unsigned int rd,
 		unsigned int base, uint16_t offset)
 {
-<<<<<<< HEAD
-        switch (riscv_xlen(target)) {
-                case 32:
-                        return lw(rd, base, offset);
-                case 64:
-                        return ld(rd, base, offset);
-        }
-        assert(0);
-        return 0; // Silence -Werror=return-type
-=======
 	switch (riscv_xlen(target)) {
 		case 32:
 			return lw(rd, base, offset);
@@ -27,7 +17,7 @@
 			return ld(rd, base, offset);
 	}
 	assert(0);
->>>>>>> d77c4a95
+    return 0; // Silence -Werror=return-type
 }
 
 static uint32_t store(const struct target *target, unsigned int src,
@@ -35,16 +25,6 @@
 static uint32_t store(const struct target *target, unsigned int src,
 		unsigned int base, uint16_t offset)
 {
-<<<<<<< HEAD
-        switch (riscv_xlen(target)) {
-                case 32:
-                        return sw(src, base, offset);
-                case 64:
-                        return sd(src, base, offset);
-        }
-        assert(0);
-        return 0; // Silence -Werror=return-type
-=======
 	switch (riscv_xlen(target)) {
 		case 32:
 			return sw(src, base, offset);
@@ -52,7 +32,7 @@
 			return sd(src, base, offset);
 	}
 	assert(0);
->>>>>>> d77c4a95
+    return 0; // Silence -Werror=return-type
 }
 
 #endif