#define DTM_IDCODE                          0x01
/*
* Identifies the release version of this part.
 */
#define DTM_IDCODE_VERSION_OFFSET           28
#define DTM_IDCODE_VERSION_LENGTH           4
#define DTM_IDCODE_VERSION                  (0xf << DTM_IDCODE_VERSION_OFFSET)
/*
* Identifies the designer's part number of this part.
 */
#define DTM_IDCODE_PARTNUMBER_OFFSET        12
#define DTM_IDCODE_PARTNUMBER_LENGTH        16
#define DTM_IDCODE_PARTNUMBER               (0xffff << DTM_IDCODE_PARTNUMBER_OFFSET)
/*
* Identifies the designer/manufacturer of this part. Bits 6:0 must be
* bits 6:0 of the designer/manufacturer's Identification Code as
* assigned by JEDEC Standard JEP106. Bits 10:7 contain the modulo-16
* count of the number of continuation characters (0x7f) in that same
* Identification Code.
 */
#define DTM_IDCODE_MANUFID_OFFSET           1
#define DTM_IDCODE_MANUFID_LENGTH           11
#define DTM_IDCODE_MANUFID                  (0x7ff << DTM_IDCODE_MANUFID_OFFSET)
#define DTM_IDCODE_1_OFFSET                 0
#define DTM_IDCODE_1_LENGTH                 1
#define DTM_IDCODE_1                        (0x1 << DTM_IDCODE_1_OFFSET)
#define DTM_DTMCS                           0x10
/*
* Writing 1 to this bit does a hard reset of the DTM,
* causing the DTM to forget about any outstanding DMI transactions.
* In general this should only be used when the Debugger has
* reason to expect that the outstanding DMI transaction will never
* complete (e.g. a reset condition caused an inflight DMI transaction to
* be cancelled).
 */
#define DTM_DTMCS_DMIHARDRESET_OFFSET       17
#define DTM_DTMCS_DMIHARDRESET_LENGTH       1
#define DTM_DTMCS_DMIHARDRESET              (0x1 << DTM_DTMCS_DMIHARDRESET_OFFSET)
/*
* Writing 1 to this bit clears the sticky error state
* and allows the DTM to retry or complete the previous
* transaction.
 */
#define DTM_DTMCS_DMIRESET_OFFSET           16
#define DTM_DTMCS_DMIRESET_LENGTH           1
#define DTM_DTMCS_DMIRESET                  (0x1 << DTM_DTMCS_DMIRESET_OFFSET)
/*
* This is a hint to the debugger of the minimum number of
* cycles a debugger should spend in
* Run-Test/Idle after every DMI scan to avoid a `busy'
* return code (\Fdmistat of 3). A debugger must still
* check \Fdmistat when necessary.
*
* 0: It is not necessary to enter Run-Test/Idle at all.
*
* 1: Enter Run-Test/Idle and leave it immediately.
*
* 2: Enter Run-Test/Idle and stay there for 1 cycle before leaving.
*
* And so on.
 */
#define DTM_DTMCS_IDLE_OFFSET               12
#define DTM_DTMCS_IDLE_LENGTH               3
#define DTM_DTMCS_IDLE                      (0x7 << DTM_DTMCS_IDLE_OFFSET)
/*
* 0: No error.
*
* 1: Reserved. Interpret the same as 2.
*
* 2: An operation failed (resulted in \Fop of 2).
*
* 3: An operation was attempted while a DMI access was still in
* progress (resulted in \Fop of 3).
 */
#define DTM_DTMCS_DMISTAT_OFFSET            10
#define DTM_DTMCS_DMISTAT_LENGTH            2
#define DTM_DTMCS_DMISTAT                   (0x3 << DTM_DTMCS_DMISTAT_OFFSET)
/*
* The size of \Faddress in \Rdmi.
 */
#define DTM_DTMCS_ABITS_OFFSET              4
#define DTM_DTMCS_ABITS_LENGTH              6
#define DTM_DTMCS_ABITS                     (0x3f << DTM_DTMCS_ABITS_OFFSET)
/*
* 0: Version described in spec version 0.11.
*
* 1: Version described in spec version 0.13 (and later?), which
* reduces the DMI data width to 32 bits.
*
* Other values are reserved for future use.
 */
#define DTM_DTMCS_VERSION_OFFSET            0
#define DTM_DTMCS_VERSION_LENGTH            4
#define DTM_DTMCS_VERSION                   (0xf << DTM_DTMCS_VERSION_OFFSET)
#define DTM_DMI                             0x11
/*
* Address used for DMI access. In Update-DR this value is used
* to access the DM over the DMI.
 */
#define DTM_DMI_ADDRESS_OFFSET              34
#define DTM_DMI_ADDRESS_LENGTH              abits
#define DTM_DMI_ADDRESS                     (((1L<<abits)-1) << DTM_DMI_ADDRESS_OFFSET)
/*
* The data to send to the DM over the DMI during Update-DR, and
* the data returned from the DM as a result of the previous operation.
 */
#define DTM_DMI_DATA_OFFSET                 2
#define DTM_DMI_DATA_LENGTH                 32
#define DTM_DMI_DATA                        (0xffffffffL << DTM_DMI_DATA_OFFSET)
/*
* When the debugger writes this field, it has the following meaning:
*
* 0: Ignore \Fdata and \Faddress. (nop)
*
* Don't send anything over the DMI during Update-DR.
* This operation should never result in a busy or error response.
* The address and data reported in the following Capture-DR
* are undefined.
*
* 1: Read from \Faddress. (read)
*
* 2: Write \Fdata to \Faddress. (write)
*
* 3: Reserved.
*
* When the debugger reads this field, it means the following:
*
* 0: The previous operation completed successfully.
*
* 1: Reserved.
*
* 2: A previous operation failed.  The data scanned into \Rdmi in
* this access will be ignored.  This status is sticky and can be
* cleared by writing \Fdmireset in \Rdtmcs.
*
* This indicates that the DM itself responded with an error, e.g.
* in the System Bus and Serial Port overflow/underflow cases.
*
* 3: An operation was attempted while a DMI request is still in
* progress. The data scanned into \Rdmi in this access will be
* ignored. This status is sticky and can be cleared by writing
* \Fdmireset in \Rdtmcs. If a debugger sees this status, it
* needs to give the target more TCK edges between Update-DR and
* Capture-DR. The simplest way to do that is to add extra transitions
* in Run-Test/Idle.
*
* (The DTM, DM, and/or component may be in different clock domains,
* so synchronization may be required. Some relatively fixed number of
* TCK ticks may be needed for the request to reach the DM, complete,
* and for the response to be synchronized back into the TCK domain.)
 */
#define DTM_DMI_OP_OFFSET                   0
#define DTM_DMI_OP_LENGTH                   2
#define DTM_DMI_OP                          (0x3L << DTM_DMI_OP_OFFSET)
#define CSR_DCSR                            0x7b0
/*
* 0: There is no external debug support.
*
* 4: External debug support exists as it is described in this document.
 */
#define CSR_DCSR_XDEBUGVER_OFFSET           28
#define CSR_DCSR_XDEBUGVER_LENGTH           4
#define CSR_DCSR_XDEBUGVER                  (0xf << CSR_DCSR_XDEBUGVER_OFFSET)
/*
* When 1, {\tt ebreak} instructions in Machine Mode enter Debug Mode.
 */
#define CSR_DCSR_EBREAKM_OFFSET             15
#define CSR_DCSR_EBREAKM_LENGTH             1
#define CSR_DCSR_EBREAKM                    (0x1 << CSR_DCSR_EBREAKM_OFFSET)
/*
* When 1, {\tt ebreak} instructions in Hypervisor Mode enter Debug Mode.
 */
#define CSR_DCSR_EBREAKH_OFFSET             14
#define CSR_DCSR_EBREAKH_LENGTH             1
#define CSR_DCSR_EBREAKH                    (0x1 << CSR_DCSR_EBREAKH_OFFSET)
/*
* When 1, {\tt ebreak} instructions in Supervisor Mode enter Debug Mode.
 */
#define CSR_DCSR_EBREAKS_OFFSET             13
#define CSR_DCSR_EBREAKS_LENGTH             1
#define CSR_DCSR_EBREAKS                    (0x1 << CSR_DCSR_EBREAKS_OFFSET)
/*
* When 1, {\tt ebreak} instructions in User/Application Mode enter
* Debug Mode.
 */
#define CSR_DCSR_EBREAKU_OFFSET             12
#define CSR_DCSR_EBREAKU_LENGTH             1
#define CSR_DCSR_EBREAKU                    (0x1 << CSR_DCSR_EBREAKU_OFFSET)
/*
* 0: Increment counters as usual.
*
* 1: Don't increment any counters while in Debug Mode.  This includes
* the {\tt cycle} and {\tt instret} CSRs. This is preferred for most
* debugging scenarios.
*
* An implementation may choose not to support writing to this bit.
* The debugger must read back the value it writes to check whether
* the feature is supported.
 */
#define CSR_DCSR_STOPCOUNT_OFFSET           10
#define CSR_DCSR_STOPCOUNT_LENGTH           1
#define CSR_DCSR_STOPCOUNT                  (0x1 << CSR_DCSR_STOPCOUNT_OFFSET)
/*
* 0: Increment timers as usual.
*
* 1: Don't increment any hart-local timers while in Debug Mode.
*
* An implementation may choose not to support writing to this bit.
* The debugger must read back the value it writes to check whether
* the feature is supported.
 */
#define CSR_DCSR_STOPTIME_OFFSET            9
#define CSR_DCSR_STOPTIME_LENGTH            1
#define CSR_DCSR_STOPTIME                   (0x1 << CSR_DCSR_STOPTIME_OFFSET)
/*
* Explains why Debug Mode was entered.
*
* When there are multiple reasons to enter Debug Mode in a single
* cycle, the cause with the highest priority is the one written.
*
* 1: An {\tt ebreak} instruction was executed. (priority 3)
*
* 2: The Trigger Module caused a halt. (priority 4)
*
* 3: \Fhaltreq was set. (priority 2)
*
* 4: The hart single stepped because \Fstep was set. (priority 1)
*
* Other values are reserved for future use.
 */
#define CSR_DCSR_CAUSE_OFFSET               6
#define CSR_DCSR_CAUSE_LENGTH               3
#define CSR_DCSR_CAUSE                      (0x7 << CSR_DCSR_CAUSE_OFFSET)
/*
* When set and not in Debug Mode, the hart will only execute a single
* instruction and then enter Debug Mode.
* Interrupts are disabled when this bit is set.
* If the instruction does not complete due to an exception,
* the hart will immediately enter Debug Mode before executing
* the trap handler, with appropriate exception registers set.
 */
#define CSR_DCSR_STEP_OFFSET                2
#define CSR_DCSR_STEP_LENGTH                1
#define CSR_DCSR_STEP                       (0x1 << CSR_DCSR_STEP_OFFSET)
/*
* Contains the privilege level the hart was operating in when Debug
* Mode was entered. The encoding is described in Table
* \ref{tab:privlevel}.  A debugger can change this value to change
* the hart's privilege level when exiting Debug Mode.
*
* Not all privilege levels are supported on all harts. If the
* encoding written is not supported or the debugger is not allowed to
* change to it, the hart may change to any supported privilege level.
 */
#define CSR_DCSR_PRV_OFFSET                 0
#define CSR_DCSR_PRV_LENGTH                 2
#define CSR_DCSR_PRV                        (0x3 << CSR_DCSR_PRV_OFFSET)
#define CSR_DPC                             0x7b1
#define CSR_DPC_DPC_OFFSET                  0
#define CSR_DPC_DPC_LENGTH                  XLEN
#define CSR_DPC_DPC                         (((1L<<XLEN)-1) << CSR_DPC_DPC_OFFSET)
#define CSR_DSCRATCH0                       0x7b2
#define CSR_DSCRATCH1                       0x7b3
#define CSR_TSELECT                         0x7a0
#define CSR_TSELECT_INDEX_OFFSET            0
#define CSR_TSELECT_INDEX_LENGTH            XLEN
#define CSR_TSELECT_INDEX                   (((1L<<XLEN)-1) << CSR_TSELECT_INDEX_OFFSET)
#define CSR_TDATA1                          0x7a1
/*
* 0: There is no trigger at this \Rtselect.
*
* 1: The trigger is a legacy SiFive address match trigger. These
* should not be implemented and aren't further documented here.
*
* 2: The trigger is an address/data match trigger. The remaining bits
* in this register act as described in \Rmcontrol.
*
* 3: The trigger is an instruction count trigger. The remaining bits
* in this register act as described in \Ricount.
*
* 15: This trigger exists (so enumeration shouldn't terminate), but
* is not currently available.
*
* Other values are reserved for future use.
 */
#define CSR_TDATA1_TYPE_OFFSET              XLEN-4
#define CSR_TDATA1_TYPE_LENGTH              4
#define CSR_TDATA1_TYPE                     (0xfL << CSR_TDATA1_TYPE_OFFSET)
/*
* 0: Both Debug and M Mode can write the {\tt tdata} registers at the
* selected \Rtselect.
*
* 1: Only Debug Mode can write the {\tt tdata} registers at the
* selected \Rtselect.  Writes from other modes are ignored.
*
* This bit is only writable from Debug Mode.
 */
#define CSR_TDATA1_HMODE_OFFSET             XLEN-5
#define CSR_TDATA1_HMODE_LENGTH             1
#define CSR_TDATA1_HMODE                    (0x1L << CSR_TDATA1_HMODE_OFFSET)
/*
* Trigger-specific data.
 */
#define CSR_TDATA1_DATA_OFFSET              0
#define CSR_TDATA1_DATA_LENGTH              XLEN - 5
#define CSR_TDATA1_DATA                     (((1L<<XLEN - 5)-1) << CSR_TDATA1_DATA_OFFSET)
#define CSR_TDATA2                          0x7a2
#define CSR_TDATA2_DATA_OFFSET              0
#define CSR_TDATA2_DATA_LENGTH              XLEN
#define CSR_TDATA2_DATA                     (((1L<<XLEN)-1) << CSR_TDATA2_DATA_OFFSET)
#define CSR_TDATA3                          0x7a3
#define CSR_TDATA3_DATA_OFFSET              0
#define CSR_TDATA3_DATA_LENGTH              XLEN
#define CSR_TDATA3_DATA                     (((1L<<XLEN)-1) << CSR_TDATA3_DATA_OFFSET)
#define CSR_MCONTROL                        0x7a1
#define CSR_MCONTROL_TYPE_OFFSET            XLEN-4
#define CSR_MCONTROL_TYPE_LENGTH            4
#define CSR_MCONTROL_TYPE                   (0xfL << CSR_MCONTROL_TYPE_OFFSET)
#define CSR_MCONTROL_DMODE_OFFSET           XLEN-5
#define CSR_MCONTROL_DMODE_LENGTH           1
#define CSR_MCONTROL_DMODE                  (0x1L << CSR_MCONTROL_DMODE_OFFSET)
/*
* Specifies the largest naturally aligned powers-of-two (NAPOT) range
* supported by the hardware. The value is the logarithm base 2 of the
* number of bytes in that range.  A value of 0 indicates that only
* exact value matches are supported (one byte range). A value of 63
* corresponds to the maximum NAPOT range, which is $2^{63}$ bytes in
* size.
 */
#define CSR_MCONTROL_MASKMAX_OFFSET         XLEN-11
#define CSR_MCONTROL_MASKMAX_LENGTH         6
#define CSR_MCONTROL_MASKMAX                (0x3fL << CSR_MCONTROL_MASKMAX_OFFSET)
/*
* 0: Perform a match on the virtual address.
*
* 1: Perform a match on the data value loaded/stored, or the
* instruction executed.
 */
#define CSR_MCONTROL_SELECT_OFFSET          19
#define CSR_MCONTROL_SELECT_LENGTH          1
#define CSR_MCONTROL_SELECT                 (0x1L << CSR_MCONTROL_SELECT_OFFSET)
/*
* 0: The action for this trigger will be taken just before the
* instruction that triggered it is executed, but after all preceding
* instructions are are committed.
*
* 1: The action for this trigger will be taken after the instruction
* that triggered it is executed. It should be taken before the next
* instruction is executed, but it is better to implement triggers and
* not implement that suggestion than to not implement them at all.
*
* Most hardware will only implement one timing or the other, possibly
* dependent on \Fselect, \Fexecute, \Fload, and \Fstore. This bit
* primarily exists for the hardware to communicate to the debugger
* what will happen. Hardware may implement the bit fully writable, in
* which case the debugger has a little more control.
*
* Data load triggers with \Ftiming of 0 will result in the same load
* happening again when the debugger lets the core run. For data load
* triggers, debuggers must first attempt to set the breakpoint with
* \Ftiming of 1.
*
* A chain of triggers that don't all have the same \Ftiming value
* will never fire (unless consecutive instructions match the
* appropriate triggers).
 */
#define CSR_MCONTROL_TIMING_OFFSET          18
#define CSR_MCONTROL_TIMING_LENGTH          1
#define CSR_MCONTROL_TIMING                 (0x1L << CSR_MCONTROL_TIMING_OFFSET)
/*
* Determines what happens when this trigger matches.
*
* 0: Raise a breakpoint exception. (Used when software wants to use
* the trigger module without an external debugger attached.)
*
* 1: Enter Debug Mode. (Only supported when \Fhmode is 1.)
*
* 2: Start tracing.
*
* 3: Stop tracing.
*
* 4: Emit trace data for this match. If it is a data access match,
* emit appropriate Load/Store Address/Data. If it is an instruction
* execution, emit its PC.
*
* Other values are reserved for future use.
 */
#define CSR_MCONTROL_ACTION_OFFSET          12
#define CSR_MCONTROL_ACTION_LENGTH          6
#define CSR_MCONTROL_ACTION                 (0x3fL << CSR_MCONTROL_ACTION_OFFSET)
/*
* 0: When this trigger matches, the configured action is taken.
*
* 1: While this trigger does not match, it prevents the trigger with
* the next index from matching.
 */
#define CSR_MCONTROL_CHAIN_OFFSET           11
#define CSR_MCONTROL_CHAIN_LENGTH           1
#define CSR_MCONTROL_CHAIN                  (0x1L << CSR_MCONTROL_CHAIN_OFFSET)
/*
* 0: Matches when the value equals \Rtdatatwo.
*
* 1: Matches when the top M bits of the value match the top M bits of
* \Rtdatatwo. M is XLEN-1 minus the index of the least-significant
* bit containing 0 in \Rtdatatwo.
*
* 2: Matches when the value is greater than or equal to \Rtdatatwo.
*
* 3: Matches when the value is less than \Rtdatatwo.
*
* 4: Matches when the lower half of the value equals the lower half
* of \Rtdatatwo after the lower half of the value is ANDed with the
* upper half of \Rtdatatwo.
*
* 5: Matches when the upper half of the value equals the lower half
* of \Rtdatatwo after the upper half of the value is ANDed with the
* upper half of \Rtdatatwo.
*
* Other values are reserved for future use.
 */
#define CSR_MCONTROL_MATCH_OFFSET           7
#define CSR_MCONTROL_MATCH_LENGTH           4
#define CSR_MCONTROL_MATCH                  (0xfL << CSR_MCONTROL_MATCH_OFFSET)
/*
* When set, enable this trigger in M mode.
 */
#define CSR_MCONTROL_M_OFFSET               6
#define CSR_MCONTROL_M_LENGTH               1
#define CSR_MCONTROL_M                      (0x1L << CSR_MCONTROL_M_OFFSET)
/*
* When set, enable this trigger in H mode.
 */
#define CSR_MCONTROL_H_OFFSET               5
#define CSR_MCONTROL_H_LENGTH               1
#define CSR_MCONTROL_H                      (0x1L << CSR_MCONTROL_H_OFFSET)
/*
* When set, enable this trigger in S mode.
 */
#define CSR_MCONTROL_S_OFFSET               4
#define CSR_MCONTROL_S_LENGTH               1
#define CSR_MCONTROL_S                      (0x1L << CSR_MCONTROL_S_OFFSET)
/*
* When set, enable this trigger in U mode.
 */
#define CSR_MCONTROL_U_OFFSET               3
#define CSR_MCONTROL_U_LENGTH               1
#define CSR_MCONTROL_U                      (0x1L << CSR_MCONTROL_U_OFFSET)
/*
* When set, the trigger fires on the virtual address or opcode of an
* instruction that is executed.
 */
#define CSR_MCONTROL_EXECUTE_OFFSET         2
#define CSR_MCONTROL_EXECUTE_LENGTH         1
#define CSR_MCONTROL_EXECUTE                (0x1L << CSR_MCONTROL_EXECUTE_OFFSET)
/*
* When set, the trigger fires on the virtual address or data of a store.
 */
#define CSR_MCONTROL_STORE_OFFSET           1
#define CSR_MCONTROL_STORE_LENGTH           1
#define CSR_MCONTROL_STORE                  (0x1L << CSR_MCONTROL_STORE_OFFSET)
/*
* When set, the trigger fires on the virtual address or data of a load.
 */
#define CSR_MCONTROL_LOAD_OFFSET            0
#define CSR_MCONTROL_LOAD_LENGTH            1
#define CSR_MCONTROL_LOAD                   (0x1L << CSR_MCONTROL_LOAD_OFFSET)
#define CSR_ICOUNT                          0x7a1
#define CSR_ICOUNT_TYPE_OFFSET              XLEN-4
#define CSR_ICOUNT_TYPE_LENGTH              4
#define CSR_ICOUNT_TYPE                     (0xfL << CSR_ICOUNT_TYPE_OFFSET)
#define CSR_ICOUNT_DMODE_OFFSET             XLEN-5
#define CSR_ICOUNT_DMODE_LENGTH             1
#define CSR_ICOUNT_DMODE                    (0x1L << CSR_ICOUNT_DMODE_OFFSET)
/*
* When count is decremented to 0, the trigger fires. Instead of
* changing \Fcount from 1 to 0, it is also acceptable for hardware to
* clear \Fm, \Fh, \Fs, and \Fu. This allows \Fcount to be hard-wired
* to 1 if this register just exists for single step.
 */
#define CSR_ICOUNT_COUNT_OFFSET             10
#define CSR_ICOUNT_COUNT_LENGTH             14
#define CSR_ICOUNT_COUNT                    (0x3fffL << CSR_ICOUNT_COUNT_OFFSET)
/*
* When set, every instruction completed or exception taken in M mode decrements \Fcount
* by 1.
 */
#define CSR_ICOUNT_M_OFFSET                 9
#define CSR_ICOUNT_M_LENGTH                 1
#define CSR_ICOUNT_M                        (0x1L << CSR_ICOUNT_M_OFFSET)
/*
* When set, every instruction completed or exception taken in in H mode decrements \Fcount
* by 1.
 */
#define CSR_ICOUNT_H_OFFSET                 8
#define CSR_ICOUNT_H_LENGTH                 1
#define CSR_ICOUNT_H                        (0x1L << CSR_ICOUNT_H_OFFSET)
/*
* When set, every instruction completed or exception taken in S mode decrements \Fcount
* by 1.
 */
#define CSR_ICOUNT_S_OFFSET                 7
#define CSR_ICOUNT_S_LENGTH                 1
#define CSR_ICOUNT_S                        (0x1L << CSR_ICOUNT_S_OFFSET)
/*
* When set, every instruction completed or exception taken in U mode decrements \Fcount
* by 1.
 */
#define CSR_ICOUNT_U_OFFSET                 6
#define CSR_ICOUNT_U_LENGTH                 1
#define CSR_ICOUNT_U                        (0x1L << CSR_ICOUNT_U_OFFSET)
/*
* Determines what happens when this trigger matches.
*
* 0: Raise a breakpoint exception. (Used when software wants to use the
* trigger module without an external debugger attached.)
*
* 1: Enter Debug Mode. (Only supported when \Fhmode is 1.)
*
* 2: Start tracing.
*
* 3: Stop tracing.
*
* 4: Emit trace data for this match. If it is a data access match,
* emit appropriate Load/Store Address/Data. If it is an instruction
* execution, emit its PC.
*
* Other values are reserved for future use.
 */
#define CSR_ICOUNT_ACTION_OFFSET            0
#define CSR_ICOUNT_ACTION_LENGTH            6
#define CSR_ICOUNT_ACTION                   (0x3fL << CSR_ICOUNT_ACTION_OFFSET)
#define DMI_DMSTATUS                        0x11
/*
* This field is 1 when all currently selected harts have acknowledged the previous \Fresumereq.
 */
#define DMI_DMSTATUS_ALLRESUMEACK_OFFSET    17
#define DMI_DMSTATUS_ALLRESUMEACK_LENGTH    1
#define DMI_DMSTATUS_ALLRESUMEACK           (0x1 << DMI_DMSTATUS_ALLRESUMEACK_OFFSET)
/*
* This field is 1 when any currently selected hart has acknowledged the previous \Fresumereq.
 */
#define DMI_DMSTATUS_ANYRESUMEACK_OFFSET    16
#define DMI_DMSTATUS_ANYRESUMEACK_LENGTH    1
#define DMI_DMSTATUS_ANYRESUMEACK           (0x1 << DMI_DMSTATUS_ANYRESUMEACK_OFFSET)
/*
* This field is 1 when all currently selected harts do not exist in this system.
 */
#define DMI_DMSTATUS_ALLNONEXISTENT_OFFSET  15
#define DMI_DMSTATUS_ALLNONEXISTENT_LENGTH  1
#define DMI_DMSTATUS_ALLNONEXISTENT         (0x1 << DMI_DMSTATUS_ALLNONEXISTENT_OFFSET)
/*
* This field is 1 when any currently selected hart does not exist in this system.
 */
#define DMI_DMSTATUS_ANYNONEXISTENT_OFFSET  14
#define DMI_DMSTATUS_ANYNONEXISTENT_LENGTH  1
#define DMI_DMSTATUS_ANYNONEXISTENT         (0x1 << DMI_DMSTATUS_ANYNONEXISTENT_OFFSET)
/*
* This field is 1 when all currently selected harts are unavailable.
 */
#define DMI_DMSTATUS_ALLUNAVAIL_OFFSET      13
#define DMI_DMSTATUS_ALLUNAVAIL_LENGTH      1
#define DMI_DMSTATUS_ALLUNAVAIL             (0x1 << DMI_DMSTATUS_ALLUNAVAIL_OFFSET)
/*
* This field is 1 when any currently selected hart is unavailable.
 */
#define DMI_DMSTATUS_ANYUNAVAIL_OFFSET      12
#define DMI_DMSTATUS_ANYUNAVAIL_LENGTH      1
#define DMI_DMSTATUS_ANYUNAVAIL             (0x1 << DMI_DMSTATUS_ANYUNAVAIL_OFFSET)
/*
* This field is 1 when all currently selected harts are running.
 */
#define DMI_DMSTATUS_ALLRUNNING_OFFSET      11
#define DMI_DMSTATUS_ALLRUNNING_LENGTH      1
#define DMI_DMSTATUS_ALLRUNNING             (0x1 << DMI_DMSTATUS_ALLRUNNING_OFFSET)
/*
* This field is 1 when any currently selected hart is running.
 */
#define DMI_DMSTATUS_ANYRUNNING_OFFSET      10
#define DMI_DMSTATUS_ANYRUNNING_LENGTH      1
#define DMI_DMSTATUS_ANYRUNNING             (0x1 << DMI_DMSTATUS_ANYRUNNING_OFFSET)
/*
* This field is 1 when all currently selected harts are halted.
 */
#define DMI_DMSTATUS_ALLHALTED_OFFSET       9
#define DMI_DMSTATUS_ALLHALTED_LENGTH       1
#define DMI_DMSTATUS_ALLHALTED              (0x1 << DMI_DMSTATUS_ALLHALTED_OFFSET)
/*
* This field is 1 when any currently selected hart is halted.
 */
#define DMI_DMSTATUS_ANYHALTED_OFFSET       8
#define DMI_DMSTATUS_ANYHALTED_LENGTH       1
#define DMI_DMSTATUS_ANYHALTED              (0x1 << DMI_DMSTATUS_ANYHALTED_OFFSET)
/*
* 0 when authentication is required before using the DM.  1 when the
* authentication check has passed. On components that don't implement
* authentication, this bit must be preset as 1.
 */
#define DMI_DMSTATUS_AUTHENTICATED_OFFSET   7
#define DMI_DMSTATUS_AUTHENTICATED_LENGTH   1
#define DMI_DMSTATUS_AUTHENTICATED          (0x1 << DMI_DMSTATUS_AUTHENTICATED_OFFSET)
/*
* 0: The authentication module is ready to process the next
* read/write to \Rauthdata.
*
* 1: The authentication module is busy. Accessing \Rauthdata results
* in unspecified behavior.
*
* \Fauthbusy only becomes set in immediate response to an access to
* \Rauthdata.
 */
#define DMI_DMSTATUS_AUTHBUSY_OFFSET        6
#define DMI_DMSTATUS_AUTHBUSY_LENGTH        1
#define DMI_DMSTATUS_AUTHBUSY               (0x1 << DMI_DMSTATUS_AUTHBUSY_OFFSET)
#define DMI_DMSTATUS_CFGSTRVALID_OFFSET     4
#define DMI_DMSTATUS_CFGSTRVALID_LENGTH     1
#define DMI_DMSTATUS_CFGSTRVALID            (0x1 << DMI_DMSTATUS_CFGSTRVALID_OFFSET)
/*
* 0: There is no Debug Module present.
*
* 1: There is a Debug Module and it conforms to version 0.11 of this
* specification.
*
* 2: There is a Debug Module and it conforms to version 0.13 of this
* specification.
 */
<<<<<<< HEAD
#define DMI_DMSTATUS_VERSIONLO_OFFSET       0
#define DMI_DMSTATUS_VERSIONLO_LENGTH       2
#define DMI_DMSTATUS_VERSIONLO              (0x3u << DMI_DMSTATUS_VERSIONLO_OFFSET)
=======
#define DMI_DMSTATUS_VERSION_OFFSET         0
#define DMI_DMSTATUS_VERSION_LENGTH         4
#define DMI_DMSTATUS_VERSION                (0xf << DMI_DMSTATUS_VERSION_OFFSET)
>>>>>>> d77c4a95
#define DMI_DMCONTROL                       0x10
/*
* Halt request signal for all currently selected harts. When set to
* 1, each selected hart will halt if it is not currently halted.
*
* Writing 1 or 0 has no effect on a hart which is already halted, but
* the bit should be cleared to 0 before the hart is resumed.
* Setting both \Fhaltreq and \Fresumereq leads to undefined behavior.
*
* Writes apply to the new value of \Fhartsel and \Fhasel.
 */
#define DMI_DMCONTROL_HALTREQ_OFFSET        31
#define DMI_DMCONTROL_HALTREQ_LENGTH        1
#define DMI_DMCONTROL_HALTREQ               (0x1u << DMI_DMCONTROL_HALTREQ_OFFSET)
/*
* Resume request signal for all currently selected harts. When set to 1,
* each selected hart will resume if it is currently halted.
* Setting both \Fhaltreq and \Fresumereq leads to undefined behavior.
*
* Writes apply to the new value of \Fhartsel and \Fhasel.
 */
#define DMI_DMCONTROL_RESUMEREQ_OFFSET      30
#define DMI_DMCONTROL_RESUMEREQ_LENGTH      1
#define DMI_DMCONTROL_RESUMEREQ             (0x1u << DMI_DMCONTROL_RESUMEREQ_OFFSET)
/*
* This optional bit controls reset to all the currently selected harts.
* To perform a reset the debugger writes 1, and then writes 0 to
* deassert the reset signal.
*
* If this feature is not implemented, the bit always stays 0, so
* after writing 1 the debugger can read the register back to see if
* the feature is supported.
*
* Writes apply to the new value of \Fhartsel and \Fhasel.
 */
#define DMI_DMCONTROL_HARTRESET_OFFSET      29
#define DMI_DMCONTROL_HARTRESET_LENGTH      1
#define DMI_DMCONTROL_HARTRESET             (0x1u << DMI_DMCONTROL_HARTRESET_OFFSET)
/*
* Selects the  definition of currently selected harts.
*
* 0: There is a single currently selected hart, that selected by \Fhartsel.
*
* 1: There may be multiple currently selected harts -- that selected by \Fhartsel,
* plus those selected by the hart array mask register.
*
* An implementation which does not implement the hart array mask register
* should tie this field to 0. A debugger which wishes to use the hart array
* mask register feature should set this bit and read back to see if the functionality
* is supported.
 */
#define DMI_DMCONTROL_HASEL_OFFSET          26
#define DMI_DMCONTROL_HASEL_LENGTH          1
#define DMI_DMCONTROL_HASEL                 (0x1u << DMI_DMCONTROL_HASEL_OFFSET)
/*
* The DM-specific index of the hart to select. This hart is always part of the
* currently selected harts.
 */
#define DMI_DMCONTROL_HARTSEL_OFFSET        16
#define DMI_DMCONTROL_HARTSEL_LENGTH        10
#define DMI_DMCONTROL_HARTSEL               (0x3ffu << DMI_DMCONTROL_HARTSEL_OFFSET)
/*
* This bit controls the reset signal from the DM to the rest of the
* system. To perform a system reset the debugger writes 1,
* and then writes 0
* to deassert the reset. This bit must not reset the Debug Module
* registers. What it does reset is platform-specific (it may
* reset nothing).
 */
#define DMI_DMCONTROL_NDMRESET_OFFSET       1
#define DMI_DMCONTROL_NDMRESET_LENGTH       1
#define DMI_DMCONTROL_NDMRESET              (0x1u << DMI_DMCONTROL_NDMRESET_OFFSET)
/*
* This bit serves as a reset signal for the Debug Module itself.
*
* 0: The module's state, including authentication mechanism,
* takes its reset values (the \Fdmactive bit is the only bit which can
* be written to something other than its reset value).
*
* 1: The module functions normally.
*
* No other mechanism should exist that may result in resetting the
* Debug Module after power up, including the platform's system reset
* or Debug Transport reset signals.
*
* A debugger may pulse this bit low to get the debug module into a
* known state.
*
* Implementations may use this bit to aid debugging, for example by
* preventing the Debug Module from being power gated while debugging
* is active.
 */
#define DMI_DMCONTROL_DMACTIVE_OFFSET       0
#define DMI_DMCONTROL_DMACTIVE_LENGTH       1
#define DMI_DMCONTROL_DMACTIVE              (0x1u << DMI_DMCONTROL_DMACTIVE_OFFSET)
#define DMI_HARTINFO                        0x12
/*
* Number of {\tt dscratch} registers available for the debugger
* to use during program buffer execution, starting from \Rdscratchzero.
* The debugger can make no assumptions about the contents of these
* registers between commands.
 */
#define DMI_HARTINFO_NSCRATCH_OFFSET        20
#define DMI_HARTINFO_NSCRATCH_LENGTH        4
#define DMI_HARTINFO_NSCRATCH               (0xfu << DMI_HARTINFO_NSCRATCH_OFFSET)
/*
* 0: The {\tt data} registers are shadowed in the hart by CSR
* registers. Each CSR register is XLEN bits in size, and corresponds
* to a single argument, per Table~\ref{tab:datareg}.
*
* 1: The {\tt data} registers are shadowed in the hart's memory map.
* Each register takes up 4 bytes in the memory map.
 */
#define DMI_HARTINFO_DATAACCESS_OFFSET      16
#define DMI_HARTINFO_DATAACCESS_LENGTH      1
#define DMI_HARTINFO_DATAACCESS             (0x1u << DMI_HARTINFO_DATAACCESS_OFFSET)
/*
* If \Fdataaccess is 0: Number of CSR registers dedicated to
* shadowing the {\tt data} registers.
*
* If \Fdataaccess is 1: Number of 32-bit words in the memory map
* dedicated to shadowing the {\tt data} registers.
 */
#define DMI_HARTINFO_DATASIZE_OFFSET        12
#define DMI_HARTINFO_DATASIZE_LENGTH        4
#define DMI_HARTINFO_DATASIZE               (0xfu << DMI_HARTINFO_DATASIZE_OFFSET)
/*
* If \Fdataaccess is 0: The number of the first CSR dedicated to
* shadowing the {\tt data} registers.
*
* If \Fdataaccess is 1: Signed address of RAM where the {\tt data}
* registers are shadowed.
 */
#define DMI_HARTINFO_DATAADDR_OFFSET        0
#define DMI_HARTINFO_DATAADDR_LENGTH        12
#define DMI_HARTINFO_DATAADDR               (0xfffu << DMI_HARTINFO_DATAADDR_OFFSET)
#define DMI_HALTSUM                         0x13
#define DMI_HALTSUM_HALT1023_992_OFFSET     31
#define DMI_HALTSUM_HALT1023_992_LENGTH     1
#define DMI_HALTSUM_HALT1023_992            (0x1u << DMI_HALTSUM_HALT1023_992_OFFSET)
#define DMI_HALTSUM_HALT991_960_OFFSET      30
#define DMI_HALTSUM_HALT991_960_LENGTH      1
#define DMI_HALTSUM_HALT991_960             (0x1u << DMI_HALTSUM_HALT991_960_OFFSET)
#define DMI_HALTSUM_HALT959_928_OFFSET      29
#define DMI_HALTSUM_HALT959_928_LENGTH      1
#define DMI_HALTSUM_HALT959_928             (0x1u << DMI_HALTSUM_HALT959_928_OFFSET)
#define DMI_HALTSUM_HALT927_896_OFFSET      28
#define DMI_HALTSUM_HALT927_896_LENGTH      1
#define DMI_HALTSUM_HALT927_896             (0x1u << DMI_HALTSUM_HALT927_896_OFFSET)
#define DMI_HALTSUM_HALT895_864_OFFSET      27
#define DMI_HALTSUM_HALT895_864_LENGTH      1
#define DMI_HALTSUM_HALT895_864             (0x1u << DMI_HALTSUM_HALT895_864_OFFSET)
#define DMI_HALTSUM_HALT863_832_OFFSET      26
#define DMI_HALTSUM_HALT863_832_LENGTH      1
#define DMI_HALTSUM_HALT863_832             (0x1u << DMI_HALTSUM_HALT863_832_OFFSET)
#define DMI_HALTSUM_HALT831_800_OFFSET      25
#define DMI_HALTSUM_HALT831_800_LENGTH      1
#define DMI_HALTSUM_HALT831_800             (0x1u << DMI_HALTSUM_HALT831_800_OFFSET)
#define DMI_HALTSUM_HALT799_768_OFFSET      24
#define DMI_HALTSUM_HALT799_768_LENGTH      1
#define DMI_HALTSUM_HALT799_768             (0x1u << DMI_HALTSUM_HALT799_768_OFFSET)
#define DMI_HALTSUM_HALT767_736_OFFSET      23
#define DMI_HALTSUM_HALT767_736_LENGTH      1
#define DMI_HALTSUM_HALT767_736             (0x1u << DMI_HALTSUM_HALT767_736_OFFSET)
#define DMI_HALTSUM_HALT735_704_OFFSET      22
#define DMI_HALTSUM_HALT735_704_LENGTH      1
#define DMI_HALTSUM_HALT735_704             (0x1u << DMI_HALTSUM_HALT735_704_OFFSET)
#define DMI_HALTSUM_HALT703_672_OFFSET      21
#define DMI_HALTSUM_HALT703_672_LENGTH      1
#define DMI_HALTSUM_HALT703_672             (0x1u << DMI_HALTSUM_HALT703_672_OFFSET)
#define DMI_HALTSUM_HALT671_640_OFFSET      20
#define DMI_HALTSUM_HALT671_640_LENGTH      1
#define DMI_HALTSUM_HALT671_640             (0x1u << DMI_HALTSUM_HALT671_640_OFFSET)
#define DMI_HALTSUM_HALT639_608_OFFSET      19
#define DMI_HALTSUM_HALT639_608_LENGTH      1
#define DMI_HALTSUM_HALT639_608             (0x1u << DMI_HALTSUM_HALT639_608_OFFSET)
#define DMI_HALTSUM_HALT607_576_OFFSET      18
#define DMI_HALTSUM_HALT607_576_LENGTH      1
#define DMI_HALTSUM_HALT607_576             (0x1u << DMI_HALTSUM_HALT607_576_OFFSET)
#define DMI_HALTSUM_HALT575_544_OFFSET      17
#define DMI_HALTSUM_HALT575_544_LENGTH      1
#define DMI_HALTSUM_HALT575_544             (0x1u << DMI_HALTSUM_HALT575_544_OFFSET)
#define DMI_HALTSUM_HALT543_512_OFFSET      16
#define DMI_HALTSUM_HALT543_512_LENGTH      1
#define DMI_HALTSUM_HALT543_512             (0x1u << DMI_HALTSUM_HALT543_512_OFFSET)
#define DMI_HALTSUM_HALT511_480_OFFSET      15
#define DMI_HALTSUM_HALT511_480_LENGTH      1
#define DMI_HALTSUM_HALT511_480             (0x1u << DMI_HALTSUM_HALT511_480_OFFSET)
#define DMI_HALTSUM_HALT479_448_OFFSET      14
#define DMI_HALTSUM_HALT479_448_LENGTH      1
#define DMI_HALTSUM_HALT479_448             (0x1u << DMI_HALTSUM_HALT479_448_OFFSET)
#define DMI_HALTSUM_HALT447_416_OFFSET      13
#define DMI_HALTSUM_HALT447_416_LENGTH      1
#define DMI_HALTSUM_HALT447_416             (0x1u << DMI_HALTSUM_HALT447_416_OFFSET)
#define DMI_HALTSUM_HALT415_384_OFFSET      12
#define DMI_HALTSUM_HALT415_384_LENGTH      1
#define DMI_HALTSUM_HALT415_384             (0x1u << DMI_HALTSUM_HALT415_384_OFFSET)
#define DMI_HALTSUM_HALT383_352_OFFSET      11
#define DMI_HALTSUM_HALT383_352_LENGTH      1
#define DMI_HALTSUM_HALT383_352             (0x1u << DMI_HALTSUM_HALT383_352_OFFSET)
#define DMI_HALTSUM_HALT351_320_OFFSET      10
#define DMI_HALTSUM_HALT351_320_LENGTH      1
#define DMI_HALTSUM_HALT351_320             (0x1u << DMI_HALTSUM_HALT351_320_OFFSET)
#define DMI_HALTSUM_HALT319_288_OFFSET      9
#define DMI_HALTSUM_HALT319_288_LENGTH      1
#define DMI_HALTSUM_HALT319_288             (0x1u << DMI_HALTSUM_HALT319_288_OFFSET)
#define DMI_HALTSUM_HALT287_256_OFFSET      8
#define DMI_HALTSUM_HALT287_256_LENGTH      1
#define DMI_HALTSUM_HALT287_256             (0x1u << DMI_HALTSUM_HALT287_256_OFFSET)
#define DMI_HALTSUM_HALT255_224_OFFSET      7
#define DMI_HALTSUM_HALT255_224_LENGTH      1
#define DMI_HALTSUM_HALT255_224             (0x1u << DMI_HALTSUM_HALT255_224_OFFSET)
#define DMI_HALTSUM_HALT223_192_OFFSET      6
#define DMI_HALTSUM_HALT223_192_LENGTH      1
#define DMI_HALTSUM_HALT223_192             (0x1u << DMI_HALTSUM_HALT223_192_OFFSET)
#define DMI_HALTSUM_HALT191_160_OFFSET      5
#define DMI_HALTSUM_HALT191_160_LENGTH      1
#define DMI_HALTSUM_HALT191_160             (0x1u << DMI_HALTSUM_HALT191_160_OFFSET)
#define DMI_HALTSUM_HALT159_128_OFFSET      4
#define DMI_HALTSUM_HALT159_128_LENGTH      1
#define DMI_HALTSUM_HALT159_128             (0x1u << DMI_HALTSUM_HALT159_128_OFFSET)
#define DMI_HALTSUM_HALT127_96_OFFSET       3
#define DMI_HALTSUM_HALT127_96_LENGTH       1
#define DMI_HALTSUM_HALT127_96              (0x1u << DMI_HALTSUM_HALT127_96_OFFSET)
#define DMI_HALTSUM_HALT95_64_OFFSET        2
#define DMI_HALTSUM_HALT95_64_LENGTH        1
#define DMI_HALTSUM_HALT95_64               (0x1u << DMI_HALTSUM_HALT95_64_OFFSET)
#define DMI_HALTSUM_HALT63_32_OFFSET        1
#define DMI_HALTSUM_HALT63_32_LENGTH        1
#define DMI_HALTSUM_HALT63_32               (0x1u << DMI_HALTSUM_HALT63_32_OFFSET)
#define DMI_HALTSUM_HALT31_0_OFFSET         0
#define DMI_HALTSUM_HALT31_0_LENGTH         1
#define DMI_HALTSUM_HALT31_0                (0x1u << DMI_HALTSUM_HALT31_0_OFFSET)
#define DMI_HAWINDOWSEL                     0x14
#define DMI_HAWINDOWSEL_HAWINDOWSEL_OFFSET  0
#define DMI_HAWINDOWSEL_HAWINDOWSEL_LENGTH  5
#define DMI_HAWINDOWSEL_HAWINDOWSEL         (0x1fu << DMI_HAWINDOWSEL_HAWINDOWSEL_OFFSET)
#define DMI_HAWINDOW                        0x15
#define DMI_HAWINDOW_MASKDATA_OFFSET        0
#define DMI_HAWINDOW_MASKDATA_LENGTH        32
#define DMI_HAWINDOW_MASKDATA               (0xffffffffu << DMI_HAWINDOW_MASKDATA_OFFSET)
#define DMI_ABSTRACTCS                      0x16
/*
* Size of the Program Buffer, in 32-bit words. Valid sizes are 0 - 16.
*
* TODO: Explain what can be done with each size of the buffer, to suggest
* why you would want more or less words.
 */
#define DMI_ABSTRACTCS_PROGSIZE_OFFSET      24
#define DMI_ABSTRACTCS_PROGSIZE_LENGTH      5
#define DMI_ABSTRACTCS_PROGSIZE             (0x1fu << DMI_ABSTRACTCS_PROGSIZE_OFFSET)
/*
* 1: An abstract command is currently being executed.
*
* This bit is set as soon as \Rcommand is written, and is
* not cleared until that command has completed.
 */
#define DMI_ABSTRACTCS_BUSY_OFFSET          12
#define DMI_ABSTRACTCS_BUSY_LENGTH          1
#define DMI_ABSTRACTCS_BUSY                 (0x1u << DMI_ABSTRACTCS_BUSY_OFFSET)
/*
* Gets set if an abstract command fails. The bits in this field remain set until
* they are cleared by writing 1 to them. No abstract command is
* started until the value is reset to 0.
*
* 0 (none): No error.
*
* 1 (busy): An abstract command was executing while \Rcommand,
* \Rabstractcs, \Rabstractauto was written, or when one
* of the {\tt data} or {\tt progbuf} registers was read or written.
*
* 2 (not supported): The requested command is not supported. A
* command that is not supported while the hart is running may be
* supported when it is halted.
*
* 3 (exception): An exception occurred while executing the command
* (eg. while executing the Program Buffer).
*
* 4 (halt/resume): An abstract command couldn't execute because the
* hart wasn't in the expected state (running/halted).
*
* 7 (other): The command failed for another reason.
 */
#define DMI_ABSTRACTCS_CMDERR_OFFSET        8
#define DMI_ABSTRACTCS_CMDERR_LENGTH        3
#define DMI_ABSTRACTCS_CMDERR               (0x7u << DMI_ABSTRACTCS_CMDERR_OFFSET)
/*
* Number of {\tt data} registers that are implemented as part of the
* abstract command interface. Valid sizes are 0 - 12.
 */
#define DMI_ABSTRACTCS_DATACOUNT_OFFSET     0
#define DMI_ABSTRACTCS_DATACOUNT_LENGTH     5
#define DMI_ABSTRACTCS_DATACOUNT            (0x1fu << DMI_ABSTRACTCS_DATACOUNT_OFFSET)
#define DMI_COMMAND                         0x17
/*
* The type determines the overall functionality of this
* abstract command.
 */
#define DMI_COMMAND_CMDTYPE_OFFSET          24
#define DMI_COMMAND_CMDTYPE_LENGTH          8
#define DMI_COMMAND_CMDTYPE                 (0xffu << DMI_COMMAND_CMDTYPE_OFFSET)
/*
* This field is interpreted in a command-specific manner,
* described for each abstract command.
 */
#define DMI_COMMAND_CONTROL_OFFSET          0
#define DMI_COMMAND_CONTROL_LENGTH          24
#define DMI_COMMAND_CONTROL                 (0xffffffu << DMI_COMMAND_CONTROL_OFFSET)
#define DMI_ABSTRACTAUTO                    0x18
/*
* When a bit in this field is 1, read or write accesses the corresponding {\tt progbuf} word
* cause the command in \Rcommand to be executed again.
 */
#define DMI_ABSTRACTAUTO_AUTOEXECPROGBUF_OFFSET 16
#define DMI_ABSTRACTAUTO_AUTOEXECPROGBUF_LENGTH 16
#define DMI_ABSTRACTAUTO_AUTOEXECPROGBUF    (0xffffu << DMI_ABSTRACTAUTO_AUTOEXECPROGBUF_OFFSET)
/*
* When a bit in this field is 1, read or write accesses the corresponding {\tt data} word
* cause the command in \Rcommand to be executed again.
 */
#define DMI_ABSTRACTAUTO_AUTOEXECDATA_OFFSET 0
#define DMI_ABSTRACTAUTO_AUTOEXECDATA_LENGTH 12
#define DMI_ABSTRACTAUTO_AUTOEXECDATA       (0xfffu << DMI_ABSTRACTAUTO_AUTOEXECDATA_OFFSET)
#define DMI_CFGSTRADDR0                     0x19
#define DMI_CFGSTRADDR0_ADDR_OFFSET         0
#define DMI_CFGSTRADDR0_ADDR_LENGTH         32
#define DMI_CFGSTRADDR0_ADDR                (0xffffffffu << DMI_CFGSTRADDR0_ADDR_OFFSET)
#define DMI_CFGSTRADDR1                     0x1a
#define DMI_CFGSTRADDR2                     0x1b
#define DMI_CFGSTRADDR3                     0x1c
#define DMI_DATA0                           0x04
#define DMI_DATA0_DATA_OFFSET               0
#define DMI_DATA0_DATA_LENGTH               32
#define DMI_DATA0_DATA                      (0xffffffffu << DMI_DATA0_DATA_OFFSET)
#define DMI_DATA11                          0x0f
#define DMI_PROGBUF0                        0x20
#define DMI_PROGBUF0_DATA_OFFSET            0
#define DMI_PROGBUF0_DATA_LENGTH            32
#define DMI_PROGBUF0_DATA                   (0xffffffffu << DMI_PROGBUF0_DATA_OFFSET)
#define DMI_PROGBUF15                       0x2f
#define DMI_AUTHDATA                        0x30
#define DMI_AUTHDATA_DATA_OFFSET            0
#define DMI_AUTHDATA_DATA_LENGTH            32
#define DMI_AUTHDATA_DATA                   (0xffffffffu << DMI_AUTHDATA_DATA_OFFSET)
#define DMI_SERCS                           0x34
/*
* Number of supported serial ports.
 */
#define DMI_SERCS_SERIALCOUNT_OFFSET        28
#define DMI_SERCS_SERIALCOUNT_LENGTH        4
#define DMI_SERCS_SERIALCOUNT               (0xfu << DMI_SERCS_SERIALCOUNT_OFFSET)
/*
* Select which serial port is accessed by \Rserrx and \Rsertx.
 */
#define DMI_SERCS_SERIAL_OFFSET             24
#define DMI_SERCS_SERIAL_LENGTH             3
#define DMI_SERCS_SERIAL                    (0x7u << DMI_SERCS_SERIAL_OFFSET)
#define DMI_SERCS_ERROR7_OFFSET             23
#define DMI_SERCS_ERROR7_LENGTH             1
#define DMI_SERCS_ERROR7                    (0x1u << DMI_SERCS_ERROR7_OFFSET)
#define DMI_SERCS_VALID7_OFFSET             22
#define DMI_SERCS_VALID7_LENGTH             1
#define DMI_SERCS_VALID7                    (0x1u << DMI_SERCS_VALID7_OFFSET)
#define DMI_SERCS_FULL7_OFFSET              21
#define DMI_SERCS_FULL7_LENGTH              1
#define DMI_SERCS_FULL7                     (0x1u << DMI_SERCS_FULL7_OFFSET)
#define DMI_SERCS_ERROR6_OFFSET             20
#define DMI_SERCS_ERROR6_LENGTH             1
#define DMI_SERCS_ERROR6                    (0x1u << DMI_SERCS_ERROR6_OFFSET)
#define DMI_SERCS_VALID6_OFFSET             19
#define DMI_SERCS_VALID6_LENGTH             1
#define DMI_SERCS_VALID6                    (0x1u << DMI_SERCS_VALID6_OFFSET)
#define DMI_SERCS_FULL6_OFFSET              18
#define DMI_SERCS_FULL6_LENGTH              1
#define DMI_SERCS_FULL6                     (0x1u << DMI_SERCS_FULL6_OFFSET)
#define DMI_SERCS_ERROR5_OFFSET             17
#define DMI_SERCS_ERROR5_LENGTH             1
#define DMI_SERCS_ERROR5                    (0x1u << DMI_SERCS_ERROR5_OFFSET)
#define DMI_SERCS_VALID5_OFFSET             16
#define DMI_SERCS_VALID5_LENGTH             1
#define DMI_SERCS_VALID5                    (0x1u << DMI_SERCS_VALID5_OFFSET)
#define DMI_SERCS_FULL5_OFFSET              15
#define DMI_SERCS_FULL5_LENGTH              1
#define DMI_SERCS_FULL5                     (0x1u << DMI_SERCS_FULL5_OFFSET)
#define DMI_SERCS_ERROR4_OFFSET             14
#define DMI_SERCS_ERROR4_LENGTH             1
#define DMI_SERCS_ERROR4                    (0x1u << DMI_SERCS_ERROR4_OFFSET)
#define DMI_SERCS_VALID4_OFFSET             13
#define DMI_SERCS_VALID4_LENGTH             1
#define DMI_SERCS_VALID4                    (0x1u << DMI_SERCS_VALID4_OFFSET)
#define DMI_SERCS_FULL4_OFFSET              12
#define DMI_SERCS_FULL4_LENGTH              1
#define DMI_SERCS_FULL4                     (0x1u << DMI_SERCS_FULL4_OFFSET)
#define DMI_SERCS_ERROR3_OFFSET             11
#define DMI_SERCS_ERROR3_LENGTH             1
#define DMI_SERCS_ERROR3                    (0x1u << DMI_SERCS_ERROR3_OFFSET)
#define DMI_SERCS_VALID3_OFFSET             10
#define DMI_SERCS_VALID3_LENGTH             1
#define DMI_SERCS_VALID3                    (0x1u << DMI_SERCS_VALID3_OFFSET)
#define DMI_SERCS_FULL3_OFFSET              9
#define DMI_SERCS_FULL3_LENGTH              1
#define DMI_SERCS_FULL3                     (0x1u << DMI_SERCS_FULL3_OFFSET)
#define DMI_SERCS_ERROR2_OFFSET             8
#define DMI_SERCS_ERROR2_LENGTH             1
#define DMI_SERCS_ERROR2                    (0x1u << DMI_SERCS_ERROR2_OFFSET)
#define DMI_SERCS_VALID2_OFFSET             7
#define DMI_SERCS_VALID2_LENGTH             1
#define DMI_SERCS_VALID2                    (0x1u << DMI_SERCS_VALID2_OFFSET)
#define DMI_SERCS_FULL2_OFFSET              6
#define DMI_SERCS_FULL2_LENGTH              1
#define DMI_SERCS_FULL2                     (0x1u << DMI_SERCS_FULL2_OFFSET)
#define DMI_SERCS_ERROR1_OFFSET             5
#define DMI_SERCS_ERROR1_LENGTH             1
#define DMI_SERCS_ERROR1                    (0x1u << DMI_SERCS_ERROR1_OFFSET)
#define DMI_SERCS_VALID1_OFFSET             4
#define DMI_SERCS_VALID1_LENGTH             1
#define DMI_SERCS_VALID1                    (0x1u << DMI_SERCS_VALID1_OFFSET)
#define DMI_SERCS_FULL1_OFFSET              3
#define DMI_SERCS_FULL1_LENGTH              1
#define DMI_SERCS_FULL1                     (0x1u << DMI_SERCS_FULL1_OFFSET)
/*
* 1 when the debugger-to-core queue for serial port 0 has
* over or underflowed. This bit will remain set until it is reset by
* writing 1 to this bit.
 */
#define DMI_SERCS_ERROR0_OFFSET             2
#define DMI_SERCS_ERROR0_LENGTH             1
#define DMI_SERCS_ERROR0                    (0x1u << DMI_SERCS_ERROR0_OFFSET)
/*
* 1 when the core-to-debugger queue for serial port 0 is not empty.
 */
#define DMI_SERCS_VALID0_OFFSET             1
#define DMI_SERCS_VALID0_LENGTH             1
#define DMI_SERCS_VALID0                    (0x1u << DMI_SERCS_VALID0_OFFSET)
/*
* 1 when the debugger-to-core queue for serial port 0 is full.
 */
#define DMI_SERCS_FULL0_OFFSET              0
#define DMI_SERCS_FULL0_LENGTH              1
#define DMI_SERCS_FULL0                     (0x1u << DMI_SERCS_FULL0_OFFSET)
#define DMI_SERTX                           0x35
#define DMI_SERTX_DATA_OFFSET               0
#define DMI_SERTX_DATA_LENGTH               32
#define DMI_SERTX_DATA                      (0xffffffffu << DMI_SERTX_DATA_OFFSET)
#define DMI_SERRX                           0x36
#define DMI_SERRX_DATA_OFFSET               0
#define DMI_SERRX_DATA_LENGTH               32
#define DMI_SERRX_DATA                      (0xffffffffu << DMI_SERRX_DATA_OFFSET)
#define DMI_SBCS                            0x38
/*
* When a 1 is written here, triggers a read at the address in {\tt
* sbaddress} using the access size set by \Fsbaccess.
 */
#define DMI_SBCS_SBSINGLEREAD_OFFSET        20
#define DMI_SBCS_SBSINGLEREAD_LENGTH        1
#define DMI_SBCS_SBSINGLEREAD               (0x1u << DMI_SBCS_SBSINGLEREAD_OFFSET)
/*
* Select the access size to use for system bus accesses triggered by
* writes to the {\tt sbaddress} registers or \Rsbdatazero.
*
* 0: 8-bit
*
* 1: 16-bit
*
* 2: 32-bit
*
* 3: 64-bit
*
* 4: 128-bit
*
* If an unsupported system bus access size is written here,
* the DM may not perform the access, or may perform the access
* with any access size.
 */
#define DMI_SBCS_SBACCESS_OFFSET            17
#define DMI_SBCS_SBACCESS_LENGTH            3
#define DMI_SBCS_SBACCESS                   (0x7u << DMI_SBCS_SBACCESS_OFFSET)
/*
* When 1, the internal address value (used by the system bus master)
* is incremented by the access size (in bytes) selected in \Fsbaccess
* after every system bus access.
 */
#define DMI_SBCS_SBAUTOINCREMENT_OFFSET     16
#define DMI_SBCS_SBAUTOINCREMENT_LENGTH     1
#define DMI_SBCS_SBAUTOINCREMENT            (0x1u << DMI_SBCS_SBAUTOINCREMENT_OFFSET)
/*
* When 1, every read from \Rsbdatazero automatically triggers a system
* bus read at the new address.
 */
#define DMI_SBCS_SBAUTOREAD_OFFSET          15
#define DMI_SBCS_SBAUTOREAD_LENGTH          1
#define DMI_SBCS_SBAUTOREAD                 (0x1u << DMI_SBCS_SBAUTOREAD_OFFSET)
/*
* When the debug module's system bus
* master causes a bus error, this field gets set. The bits in this
* field remain set until they are cleared by writing 1 to them.
* While this field is non-zero, no more system bus accesses can be
* initiated by the debug module.
*
* 0: There was no bus error.
*
* 1: There was a timeout.
*
* 2: A bad address was accessed.
*
* 3: There was some other error (eg. alignment).
*
* 4: The system bus master was busy when one of the
* {\tt sbaddress} or {\tt sbdata} registers was written,
* or the {\tt sbdata} register was read when it had
* stale data.
 */
#define DMI_SBCS_SBERROR_OFFSET             12
#define DMI_SBCS_SBERROR_LENGTH             3
#define DMI_SBCS_SBERROR                    (0x7u << DMI_SBCS_SBERROR_OFFSET)
/*
* Width of system bus addresses in bits. (0 indicates there is no bus
* access support.)
 */
#define DMI_SBCS_SBASIZE_OFFSET             5
#define DMI_SBCS_SBASIZE_LENGTH             7
#define DMI_SBCS_SBASIZE                    (0x7fu << DMI_SBCS_SBASIZE_OFFSET)
/*
* 1 when 128-bit system bus accesses are supported.
 */
#define DMI_SBCS_SBACCESS128_OFFSET         4
#define DMI_SBCS_SBACCESS128_LENGTH         1
#define DMI_SBCS_SBACCESS128                (0x1u << DMI_SBCS_SBACCESS128_OFFSET)
/*
* 1 when 64-bit system bus accesses are supported.
 */
#define DMI_SBCS_SBACCESS64_OFFSET          3
#define DMI_SBCS_SBACCESS64_LENGTH          1
#define DMI_SBCS_SBACCESS64                 (0x1u << DMI_SBCS_SBACCESS64_OFFSET)
/*
* 1 when 32-bit system bus accesses are supported.
 */
#define DMI_SBCS_SBACCESS32_OFFSET          2
#define DMI_SBCS_SBACCESS32_LENGTH          1
#define DMI_SBCS_SBACCESS32                 (0x1u << DMI_SBCS_SBACCESS32_OFFSET)
/*
* 1 when 16-bit system bus accesses are supported.
 */
#define DMI_SBCS_SBACCESS16_OFFSET          1
#define DMI_SBCS_SBACCESS16_LENGTH          1
#define DMI_SBCS_SBACCESS16                 (0x1u << DMI_SBCS_SBACCESS16_OFFSET)
/*
* 1 when 8-bit system bus accesses are supported.
 */
#define DMI_SBCS_SBACCESS8_OFFSET           0
#define DMI_SBCS_SBACCESS8_LENGTH           1
#define DMI_SBCS_SBACCESS8                  (0x1u << DMI_SBCS_SBACCESS8_OFFSET)
#define DMI_SBADDRESS0                      0x39
/*
* Accesses bits 31:0 of the internal address.
 */
#define DMI_SBADDRESS0_ADDRESS_OFFSET       0
#define DMI_SBADDRESS0_ADDRESS_LENGTH       32
#define DMI_SBADDRESS0_ADDRESS              (0xffffffffu << DMI_SBADDRESS0_ADDRESS_OFFSET)
#define DMI_SBADDRESS1                      0x3a
/*
* Accesses bits 63:32 of the internal address (if the system address
* bus is that wide).
 */
#define DMI_SBADDRESS1_ADDRESS_OFFSET       0
#define DMI_SBADDRESS1_ADDRESS_LENGTH       32
#define DMI_SBADDRESS1_ADDRESS              (0xffffffffu << DMI_SBADDRESS1_ADDRESS_OFFSET)
#define DMI_SBADDRESS2                      0x3b
/*
* Accesses bits 95:64 of the internal address (if the system address
* bus is that wide).
 */
#define DMI_SBADDRESS2_ADDRESS_OFFSET       0
#define DMI_SBADDRESS2_ADDRESS_LENGTH       32
#define DMI_SBADDRESS2_ADDRESS              (0xffffffffu << DMI_SBADDRESS2_ADDRESS_OFFSET)
#define DMI_SBDATA0                         0x3c
/*
* Accesses bits 31:0 of the internal data.
 */
#define DMI_SBDATA0_DATA_OFFSET             0
#define DMI_SBDATA0_DATA_LENGTH             32
#define DMI_SBDATA0_DATA                    (0xffffffffu << DMI_SBDATA0_DATA_OFFSET)
#define DMI_SBDATA1                         0x3d
/*
* Accesses bits 63:32 of the internal data (if the system bus is
* that wide).
 */
#define DMI_SBDATA1_DATA_OFFSET             0
#define DMI_SBDATA1_DATA_LENGTH             32
#define DMI_SBDATA1_DATA                    (0xffffffffu << DMI_SBDATA1_DATA_OFFSET)
#define DMI_SBDATA2                         0x3e
/*
* Accesses bits 95:64 of the internal data (if the system bus is
* that wide).
 */
#define DMI_SBDATA2_DATA_OFFSET             0
#define DMI_SBDATA2_DATA_LENGTH             32
#define DMI_SBDATA2_DATA                    (0xffffffffu << DMI_SBDATA2_DATA_OFFSET)
#define DMI_SBDATA3                         0x3f
/*
* Accesses bits 127:96 of the internal data (if the system bus is
* that wide).
 */
#define DMI_SBDATA3_DATA_OFFSET             0
#define DMI_SBDATA3_DATA_LENGTH             32
#define DMI_SBDATA3_DATA                    (0xffffffffu << DMI_SBDATA3_DATA_OFFSET)
#define TRACE                               0x728
/*
* 1 if the trace buffer has wrapped since the last time \Fdiscard was
* written. 0 otherwise.
 */
#define TRACE_WRAPPED_OFFSET                24
#define TRACE_WRAPPED_LENGTH                1
#define TRACE_WRAPPED                       (0x1u << TRACE_WRAPPED_OFFSET)
/*
* Emit Timestamp trace sequences.
 */
#define TRACE_EMITTIMESTAMP_OFFSET          23
#define TRACE_EMITTIMESTAMP_LENGTH          1
#define TRACE_EMITTIMESTAMP                 (0x1u << TRACE_EMITTIMESTAMP_OFFSET)
/*
* Emit Store Data trace sequences.
 */
#define TRACE_EMITSTOREDATA_OFFSET          22
#define TRACE_EMITSTOREDATA_LENGTH          1
#define TRACE_EMITSTOREDATA                 (0x1u << TRACE_EMITSTOREDATA_OFFSET)
/*
* Emit Load Data trace sequences.
 */
#define TRACE_EMITLOADDATA_OFFSET           21
#define TRACE_EMITLOADDATA_LENGTH           1
#define TRACE_EMITLOADDATA                  (0x1u << TRACE_EMITLOADDATA_OFFSET)
/*
* Emit Store Address trace sequences.
 */
#define TRACE_EMITSTOREADDR_OFFSET          20
#define TRACE_EMITSTOREADDR_LENGTH          1
#define TRACE_EMITSTOREADDR                 (0x1u << TRACE_EMITSTOREADDR_OFFSET)
/*
* Emit Load Address trace sequences.
 */
#define TRACE_EMITLOADADDR_OFFSET           19
#define TRACE_EMITLOADADDR_LENGTH           1
#define TRACE_EMITLOADADDR                  (0x1u << TRACE_EMITLOADADDR_OFFSET)
/*
* Emit Privilege Level trace sequences.
 */
#define TRACE_EMITPRIV_OFFSET               18
#define TRACE_EMITPRIV_LENGTH               1
#define TRACE_EMITPRIV                      (0x1u << TRACE_EMITPRIV_OFFSET)
/*
* Emit Branch Taken and Branch Not Taken trace sequences.
 */
#define TRACE_EMITBRANCH_OFFSET             17
#define TRACE_EMITBRANCH_LENGTH             1
#define TRACE_EMITBRANCH                    (0x1u << TRACE_EMITBRANCH_OFFSET)
/*
* Emit PC trace sequences.
 */
#define TRACE_EMITPC_OFFSET                 16
#define TRACE_EMITPC_LENGTH                 1
#define TRACE_EMITPC                        (0x1u << TRACE_EMITPC_OFFSET)
/*
* Determine what happens when the trace buffer is full.  0 means wrap
* and overwrite. 1 means turn off trace until \Fdiscard is written as 1.
* 2 means cause a trace full exception. 3 is reserved for future use.
 */
#define TRACE_FULLACTION_OFFSET             8
#define TRACE_FULLACTION_LENGTH             2
#define TRACE_FULLACTION                    (0x3u << TRACE_FULLACTION_OFFSET)
/*
* 0: Trace to a dedicated on-core RAM (which is not further defined in
* this spec).
*
* 1: Trace to RAM on the system bus.
*
* 2: Send trace data to a dedicated off-chip interface (which is not
* defined in this spec). This does not affect execution speed.
*
* 3: Reserved for future use.
*
* Options 0 and 1 slow down execution (eg. because of system bus
* contention).
 */
#define TRACE_DESTINATION_OFFSET            4
#define TRACE_DESTINATION_LENGTH            2
#define TRACE_DESTINATION                   (0x3u << TRACE_DESTINATION_OFFSET)
/*
* When 1, the trace logic may stall processor execution to ensure it
* can emit all the trace sequences required. When 0 individual trace
* sequences may be dropped.
 */
#define TRACE_STALL_OFFSET                  2
#define TRACE_STALL_LENGTH                  1
#define TRACE_STALL                         (0x1u << TRACE_STALL_OFFSET)
/*
* Writing 1 to this bit tells the trace logic that any trace
* collected is no longer required. When tracing to RAM, it resets the
* trace write pointer to the start of the memory, as well as
* \Fwrapped.
 */
#define TRACE_DISCARD_OFFSET                1
#define TRACE_DISCARD_LENGTH                1
#define TRACE_DISCARD                       (0x1u << TRACE_DISCARD_OFFSET)
#define TRACE_SUPPORTED_OFFSET              0
#define TRACE_SUPPORTED_LENGTH              1
#define TRACE_SUPPORTED                     (0x1u << TRACE_SUPPORTED_OFFSET)
#define TBUFSTART                           0x729
#define TBUFEND                             0x72a
#define TBUFWRITE                           0x72b
#define SHORTNAME                           0x123
/*
* Description of what this field is used for.
 */
#define SHORTNAME_FIELD_OFFSET              0
#define SHORTNAME_FIELD_LENGTH              8
#define SHORTNAME_FIELD                     (0xffu << SHORTNAME_FIELD_OFFSET)
#define AC_ACCESS_REGISTER                  None
/*
* This is 0 to indicate Access Register Command.
 */
#define AC_ACCESS_REGISTER_CMDTYPE_OFFSET   24
#define AC_ACCESS_REGISTER_CMDTYPE_LENGTH   8
#define AC_ACCESS_REGISTER_CMDTYPE          (0xffu << AC_ACCESS_REGISTER_CMDTYPE_OFFSET)
/*
* 2: Access the lowest 32 bits of the register.
*
* 3: Access the lowest 64 bits of the register.
*
* 4: Access the lowest 128 bits of the register.
*
* If \Fsize specifies a size larger than the register's actual size,
* then the access must fail. If a register is accessible, then reads of \Fsize
* less than or equal to the register's actual size must be supported.
 */
#define AC_ACCESS_REGISTER_SIZE_OFFSET      20
#define AC_ACCESS_REGISTER_SIZE_LENGTH      3
#define AC_ACCESS_REGISTER_SIZE             (0x7u << AC_ACCESS_REGISTER_SIZE_OFFSET)
/*
* When 1, execute the program in the Program Buffer exactly once
* after performing the transfer, if any.
 */
#define AC_ACCESS_REGISTER_POSTEXEC_OFFSET  18
#define AC_ACCESS_REGISTER_POSTEXEC_LENGTH  1
#define AC_ACCESS_REGISTER_POSTEXEC         (0x1u << AC_ACCESS_REGISTER_POSTEXEC_OFFSET)
/*
* 0: Don't do the operation specified by \Fwrite.
*
* 1: Do the operation specified by \Fwrite.
 */
#define AC_ACCESS_REGISTER_TRANSFER_OFFSET  17
#define AC_ACCESS_REGISTER_TRANSFER_LENGTH  1
#define AC_ACCESS_REGISTER_TRANSFER         (0x1u << AC_ACCESS_REGISTER_TRANSFER_OFFSET)
/*
* When \Ftransfer is set:
* 0: Copy data from the specified register into {\tt arg0} portion
* of {\tt data}.
*
* 1: Copy data from {\tt arg0} portion of {\tt data} into the
* specified register.
 */
#define AC_ACCESS_REGISTER_WRITE_OFFSET     16
#define AC_ACCESS_REGISTER_WRITE_LENGTH     1
#define AC_ACCESS_REGISTER_WRITE            (0x1u << AC_ACCESS_REGISTER_WRITE_OFFSET)
/*
* Number of the register to access, as described in
* Table~\ref{tab:regno}.
* \Rdpc may be used as an alias for PC if this command is
* supported on a non-halted hart.
 */
#define AC_ACCESS_REGISTER_REGNO_OFFSET     0
#define AC_ACCESS_REGISTER_REGNO_LENGTH     16
#define AC_ACCESS_REGISTER_REGNO            (0xffffu << AC_ACCESS_REGISTER_REGNO_OFFSET)
#define AC_QUICK_ACCESS                     None
/*
* This is 1 to indicate Quick Access command.
 */
#define AC_QUICK_ACCESS_CMDTYPE_OFFSET      24
#define AC_QUICK_ACCESS_CMDTYPE_LENGTH      8
<<<<<<< HEAD
#define AC_QUICK_ACCESS_CMDTYPE             (0xffu << AC_QUICK_ACCESS_CMDTYPE_OFFSET)
=======
#define AC_QUICK_ACCESS_CMDTYPE             (0xff << AC_QUICK_ACCESS_CMDTYPE_OFFSET)
#define VIRT_PRIV                           virtual
/*
* Contains the privilege level the hart was operating in when Debug
* Mode was entered. The encoding is described in Table
* \ref{tab:privlevel}. A user can write this value to change the
* hart's privilege level when exiting Debug Mode.
 */
#define VIRT_PRIV_PRV_OFFSET                0
#define VIRT_PRIV_PRV_LENGTH                2
#define VIRT_PRIV_PRV                       (0x3 << VIRT_PRIV_PRV_OFFSET)
>>>>>>> d77c4a95
<|MERGE_RESOLUTION|>--- conflicted
+++ resolved
@@ -160,7 +160,7 @@
  */
 #define CSR_DCSR_XDEBUGVER_OFFSET           28
 #define CSR_DCSR_XDEBUGVER_LENGTH           4
-#define CSR_DCSR_XDEBUGVER                  (0xf << CSR_DCSR_XDEBUGVER_OFFSET)
+#define CSR_DCSR_XDEBUGVER                  (0xfu << CSR_DCSR_XDEBUGVER_OFFSET)
 /*
 * When 1, {\tt ebreak} instructions in Machine Mode enter Debug Mode.
  */
@@ -623,15 +623,9 @@
 * 2: There is a Debug Module and it conforms to version 0.13 of this
 * specification.
  */
-<<<<<<< HEAD
-#define DMI_DMSTATUS_VERSIONLO_OFFSET       0
-#define DMI_DMSTATUS_VERSIONLO_LENGTH       2
-#define DMI_DMSTATUS_VERSIONLO              (0x3u << DMI_DMSTATUS_VERSIONLO_OFFSET)
-=======
 #define DMI_DMSTATUS_VERSION_OFFSET         0
 #define DMI_DMSTATUS_VERSION_LENGTH         4
-#define DMI_DMSTATUS_VERSION                (0xf << DMI_DMSTATUS_VERSION_OFFSET)
->>>>>>> d77c4a95
+#define DMI_DMSTATUS_VERSION                (0xfu << DMI_DMSTATUS_VERSION_OFFSET)
 #define DMI_DMCONTROL                       0x10
 /*
 * Halt request signal for all currently selected harts. When set to
@@ -1411,10 +1405,7 @@
  */
 #define AC_QUICK_ACCESS_CMDTYPE_OFFSET      24
 #define AC_QUICK_ACCESS_CMDTYPE_LENGTH      8
-<<<<<<< HEAD
 #define AC_QUICK_ACCESS_CMDTYPE             (0xffu << AC_QUICK_ACCESS_CMDTYPE_OFFSET)
-=======
-#define AC_QUICK_ACCESS_CMDTYPE             (0xff << AC_QUICK_ACCESS_CMDTYPE_OFFSET)
 #define VIRT_PRIV                           virtual
 /*
 * Contains the privilege level the hart was operating in when Debug
@@ -1424,5 +1415,4 @@
  */
 #define VIRT_PRIV_PRV_OFFSET                0
 #define VIRT_PRIV_PRV_LENGTH                2
-#define VIRT_PRIV_PRV                       (0x3 << VIRT_PRIV_PRV_OFFSET)
->>>>>>> d77c4a95
+#define VIRT_PRIV_PRV                       (0x3u << VIRT_PRIV_PRV_OFFSET)