/**************************************************************************
*   Copyright (C) 2012 by Andreas Fritiofson                              *
*   andreas.fritiofson@gmail.com                                          *
*                                                                         *
*   This program is free software; you can redistribute it and/or modify  *
*   it under the terms of the GNU General Public License as published by  *
*   the Free Software Foundation; either version 2 of the License, or     *
*   (at your option) any later version.                                   *
*                                                                         *
*   This program is distributed in the hope that it will be useful,       *
*   but WITHOUT ANY WARRANTY; without even the implied warranty of        *
*   MERCHANTABILITY or FITNESS FOR A PARTICULAR PURPOSE.  See the         *
*   GNU General Public License for more details.                          *
*                                                                         *
*   You should have received a copy of the GNU General Public License     *
*   along with this program.  If not, see <http://www.gnu.org/licenses/>. *
***************************************************************************/

/**
 * @file
 * JTAG adapters based on the FT2232 full and high speed USB parts are
 * popular low cost JTAG debug solutions.  Many FT2232 based JTAG adapters
 * are discrete, but development boards may integrate them as alternatives
 * to more capable (and expensive) third party JTAG pods.
 *
 * JTAG uses only one of the two communications channels ("MPSSE engines")
 * on these devices.  Adapters based on FT4232 parts have four ports/channels
 * (A/B/C/D), instead of just two (A/B).
 *
 * Especially on development boards integrating one of these chips (as
 * opposed to discrete pods/dongles), the additional channels can be used
 * for a variety of purposes, but OpenOCD only uses one channel at a time.
 *
 *  - As a USB-to-serial adapter for the target's console UART ...
 *    which may be able to support ROM boot loaders that load initial
 *    firmware images to flash (or SRAM).
 *
 *  - On systems which support ARM's SWD in addition to JTAG, or instead
 *    of it, that second port can be used for reading SWV/SWO trace data.
 *
 *  - Additional JTAG links, e.g. to a CPLD or * FPGA.
 *
 * FT2232 based JTAG adapters are "dumb" not "smart", because most JTAG
 * request/response interactions involve round trips over the USB link.
 * A "smart" JTAG adapter has intelligence close to the scan chain, so it
 * can for example poll quickly for a status change (usually taking on the
 * order of microseconds not milliseconds) before beginning a queued
 * transaction which require the previous one to have completed.
 *
 * There are dozens of adapters of this type, differing in details which
 * this driver needs to understand.  Those "layout" details are required
 * as part of FT2232 driver configuration.
 *
 * This code uses information contained in the MPSSE specification which was
 * found here:
 * http://www.ftdichip.com/Documents/AppNotes/AN2232C-01_MPSSE_Cmnd.pdf
 * Hereafter this is called the "MPSSE Spec".
 *
 * The datasheet for the ftdichip.com's FT2232D part is here:
 * http://www.ftdichip.com/Documents/DataSheets/DS_FT2232D.pdf
 *
 * Also note the issue with code 0x4b (clock data to TMS) noted in
 * http://developer.intra2net.com/mailarchive/html/libftdi/2009/msg00292.html
 * which can affect longer JTAG state paths.
 */

#ifdef HAVE_CONFIG_H
#include "config.h"
#endif

/* project specific includes */
#include <jtag/interface.h>
#include <jtag/swd.h>
#include <transport/transport.h>
#include <helper/time_support.h>

#if IS_CYGWIN == 1
#include <windows.h>
#endif

#include <assert.h>

/* FTDI access library includes */
#include "mpsse.h"

#define JTAG_MODE (LSB_FIRST | POS_EDGE_IN | NEG_EDGE_OUT)
#define JTAG_MODE_ALT (LSB_FIRST | NEG_EDGE_IN | NEG_EDGE_OUT)
#define SWD_MODE (LSB_FIRST | POS_EDGE_IN | NEG_EDGE_OUT)

static char *ftdi_device_desc;
static char *ftdi_serial;
static char *ftdi_location;
static uint8_t ftdi_channel;
static uint8_t ftdi_jtag_mode = JTAG_MODE;

static bool swd_mode;

#define MAX_USB_IDS 8
/* vid = pid = 0 marks the end of the list */
static uint16_t ftdi_vid[MAX_USB_IDS + 1] = { 0 };
static uint16_t ftdi_pid[MAX_USB_IDS + 1] = { 0 };

static struct mpsse_ctx *mpsse_ctx;

struct signal {
	const char *name;
	uint16_t data_mask;
	uint16_t input_mask;
	uint16_t oe_mask;
	bool invert_data;
	bool invert_input;
	bool invert_oe;
	struct signal *next;
};

static struct signal *signals;

/* FIXME: Where to store per-instance data? We need an SWD context. */
static struct swd_cmd_queue_entry {
	uint8_t cmd;
	uint32_t *dst;
	uint8_t trn_ack_data_parity_trn[DIV_ROUND_UP(4 + 3 + 32 + 1 + 4, 8)];
} *swd_cmd_queue;
static size_t swd_cmd_queue_length;
static size_t swd_cmd_queue_alloced;
static int queued_retval;
static int freq;

static uint16_t output;
static uint16_t direction;
static uint16_t jtag_output_init;
static uint16_t jtag_direction_init;

static int ftdi_swd_switch_seq(enum swd_special_seq seq);

static struct signal *find_signal_by_name(const char *name)
{
	for (struct signal *sig = signals; sig; sig = sig->next) {
		if (strcmp(name, sig->name) == 0)
			return sig;
	}
	return NULL;
}

static struct signal *create_signal(const char *name)
{
	struct signal **psig = &signals;
	while (*psig)
		psig = &(*psig)->next;

	*psig = calloc(1, sizeof(**psig));
	if (*psig == NULL)
		return NULL;

	(*psig)->name = strdup(name);
	if ((*psig)->name == NULL) {
		free(*psig);
		*psig = NULL;
	}
	return *psig;
}

static int ftdi_set_signal(const struct signal *s, char value)
{
	bool data;
	bool oe;

	if (s->data_mask == 0 && s->oe_mask == 0) {
		LOG_ERROR("interface doesn't provide signal '%s'", s->name);
		return ERROR_FAIL;
	}
	switch (value) {
	case '0':
		data = s->invert_data;
		oe = !s->invert_oe;
		break;
	case '1':
		if (s->data_mask == 0) {
			LOG_ERROR("interface can't drive '%s' high", s->name);
			return ERROR_FAIL;
		}
		data = !s->invert_data;
		oe = !s->invert_oe;
		break;
	case 'z':
	case 'Z':
		if (s->oe_mask == 0) {
			LOG_ERROR("interface can't tri-state '%s'", s->name);
			return ERROR_FAIL;
		}
		data = s->invert_data;
		oe = s->invert_oe;
		break;
	default:
		assert(0 && "invalid signal level specifier");
		return ERROR_FAIL;
	}

	uint16_t old_output = output;
	uint16_t old_direction = direction;

	output = data ? output | s->data_mask : output & ~s->data_mask;
	if (s->oe_mask == s->data_mask)
		direction = oe ? direction | s->oe_mask : direction & ~s->oe_mask;
	else
		output = oe ? output | s->oe_mask : output & ~s->oe_mask;

	if ((output & 0xff) != (old_output & 0xff) || (direction & 0xff) != (old_direction & 0xff))
		mpsse_set_data_bits_low_byte(mpsse_ctx, output & 0xff, direction & 0xff);
	if ((output >> 8 != old_output >> 8) || (direction >> 8 != old_direction >> 8))
		mpsse_set_data_bits_high_byte(mpsse_ctx, output >> 8, direction >> 8);

	return ERROR_OK;
}

static int ftdi_get_signal(const struct signal *s, uint16_t * value_out)
{
	uint8_t data_low = 0;
	uint8_t data_high = 0;

	if (s->input_mask == 0) {
		LOG_ERROR("interface doesn't provide signal '%s'", s->name);
		return ERROR_FAIL;
	}

	if (s->input_mask & 0xff)
		mpsse_read_data_bits_low_byte(mpsse_ctx, &data_low);
	if (s->input_mask >> 8)
		mpsse_read_data_bits_high_byte(mpsse_ctx, &data_high);

	mpsse_flush(mpsse_ctx);

	*value_out = (((uint16_t)data_high) << 8) | data_low;

	if (s->invert_input)
		*value_out = ~(*value_out);

	*value_out &= s->input_mask;

	return ERROR_OK;
}

/**
 * Function move_to_state
 * moves the TAP controller from the current state to a
 * \a goal_state through a path given by tap_get_tms_path().  State transition
 * logging is performed by delegation to clock_tms().
 *
 * @param goal_state is the destination state for the move.
 */
static void move_to_state(tap_state_t goal_state)
{
	tap_state_t start_state = tap_get_state();

	/*	goal_state is 1/2 of a tuple/pair of states which allow convenient
		lookup of the required TMS pattern to move to this state from the
		start state.
	*/

	/* do the 2 lookups */
	uint8_t tms_bits  = tap_get_tms_path(start_state, goal_state);
	int tms_count = tap_get_tms_path_len(start_state, goal_state);
	assert(tms_count <= 8);

	DEBUG_JTAG_IO("start=%s goal=%s", tap_state_name(start_state), tap_state_name(goal_state));

	/* Track state transitions step by step */
	for (int i = 0; i < tms_count; i++)
		tap_set_state(tap_state_transition(tap_get_state(), (tms_bits >> i) & 1));

	mpsse_clock_tms_cs_out(mpsse_ctx,
		&tms_bits,
		0,
		tms_count,
		false,
		ftdi_jtag_mode);
}

static int ftdi_speed(int speed)
{
	int retval;
	retval = mpsse_set_frequency(mpsse_ctx, speed);

	if (retval < 0) {
		LOG_ERROR("couldn't set FTDI TCK speed");
		return retval;
	}

	if (!swd_mode && speed >= 10000000 && ftdi_jtag_mode != JTAG_MODE_ALT)
		LOG_INFO("ftdi: if you experience problems at higher adapter clocks, try "
			 "the command \"ftdi_tdo_sample_edge falling\"");
	return ERROR_OK;
}

static int ftdi_speed_div(int speed, int *khz)
{
	*khz = speed / 1000;
	return ERROR_OK;
}

static int ftdi_khz(int khz, int *jtag_speed)
{
	if (khz == 0 && !mpsse_is_high_speed(mpsse_ctx)) {
		LOG_DEBUG("RCLK not supported");
		return ERROR_FAIL;
	}

	*jtag_speed = khz * 1000;
	return ERROR_OK;
}

static void ftdi_end_state(tap_state_t state)
{
	if (tap_is_state_stable(state))
		tap_set_end_state(state);
	else {
		LOG_ERROR("BUG: %s is not a stable end state", tap_state_name(state));
		exit(-1);
	}
}

static void ftdi_execute_runtest(struct jtag_command *cmd)
{
	int i;
	uint8_t zero = 0;

	DEBUG_JTAG_IO("runtest %i cycles, end in %s",
		cmd->cmd.runtest->num_cycles,
		tap_state_name(cmd->cmd.runtest->end_state));

	if (tap_get_state() != TAP_IDLE)
		move_to_state(TAP_IDLE);

	/* TODO: Reuse ftdi_execute_stableclocks */
	i = cmd->cmd.runtest->num_cycles;
	while (i > 0) {
		/* there are no state transitions in this code, so omit state tracking */
		unsigned this_len = i > 7 ? 7 : i;
		mpsse_clock_tms_cs_out(mpsse_ctx, &zero, 0, this_len, false, ftdi_jtag_mode);
		i -= this_len;
	}

	ftdi_end_state(cmd->cmd.runtest->end_state);

	if (tap_get_state() != tap_get_end_state())
		move_to_state(tap_get_end_state());

	DEBUG_JTAG_IO("runtest: %i, end in %s",
		cmd->cmd.runtest->num_cycles,
		tap_state_name(tap_get_end_state()));
}

static void ftdi_execute_statemove(struct jtag_command *cmd)
{
	DEBUG_JTAG_IO("statemove end in %s",
		tap_state_name(cmd->cmd.statemove->end_state));

	ftdi_end_state(cmd->cmd.statemove->end_state);

	/* shortest-path move to desired end state */
	if (tap_get_state() != tap_get_end_state() || tap_get_end_state() == TAP_RESET)
		move_to_state(tap_get_end_state());
}

/**
 * Clock a bunch of TMS (or SWDIO) transitions, to change the JTAG
 * (or SWD) state machine. REVISIT: Not the best method, perhaps.
 */
static void ftdi_execute_tms(struct jtag_command *cmd)
{
	DEBUG_JTAG_IO("TMS: %d bits", cmd->cmd.tms->num_bits);

	/* TODO: Missing tap state tracking, also missing from ft2232.c! */
	mpsse_clock_tms_cs_out(mpsse_ctx,
		cmd->cmd.tms->bits,
		0,
		cmd->cmd.tms->num_bits,
		false,
		ftdi_jtag_mode);
}

static void ftdi_execute_pathmove(struct jtag_command *cmd)
{
	tap_state_t *path = cmd->cmd.pathmove->path;
	int num_states  = cmd->cmd.pathmove->num_states;

	DEBUG_JTAG_IO("pathmove: %i states, current: %s  end: %s", num_states,
		tap_state_name(tap_get_state()),
		tap_state_name(path[num_states-1]));

	int state_count = 0;
	unsigned bit_count = 0;
	uint8_t tms_byte = 0;

	DEBUG_JTAG_IO("-");

	/* this loop verifies that the path is legal and logs each state in the path */
	while (num_states--) {

		/* either TMS=0 or TMS=1 must work ... */
		if (tap_state_transition(tap_get_state(), false)
		    == path[state_count])
			buf_set_u32(&tms_byte, bit_count++, 1, 0x0);
		else if (tap_state_transition(tap_get_state(), true)
			 == path[state_count]) {
			buf_set_u32(&tms_byte, bit_count++, 1, 0x1);

			/* ... or else the caller goofed BADLY */
		} else {
			LOG_ERROR("BUG: %s -> %s isn't a valid "
				"TAP state transition",
				tap_state_name(tap_get_state()),
				tap_state_name(path[state_count]));
			exit(-1);
		}

		tap_set_state(path[state_count]);
		state_count++;

		if (bit_count == 7 || num_states == 0) {
			mpsse_clock_tms_cs_out(mpsse_ctx,
					&tms_byte,
					0,
					bit_count,
					false,
					ftdi_jtag_mode);
			bit_count = 0;
		}
	}
	tap_set_end_state(tap_get_state());
}

<<<<<<< HEAD
#if BUILD_RISCV == 1
#ifdef _DEBUG_JTAG_IO_
static void debug_jtag_io_value(const char *prefix, const uint8_t *value,
		unsigned int num_bits)
{
	if (!value) {
		return;
	}

	char buf[33];
	char *bufp = buf;
	unsigned int chars = (num_bits + 3) / 4;
	for (unsigned int i = 0; i < chars; i++) {
		if (i && (i % 32) == 0) {
			DEBUG_JTAG_IO("  %s%s", prefix, buf);
			bufp = buf;
		}
		int start_bit = 4 * (chars - i - 1);
		sprintf(bufp, "%01x", buf_get_u32(value, start_bit, 4));
		bufp++;
	}
	if (bufp != buf) {
		DEBUG_JTAG_IO("  %s%s", prefix, buf);
	}
}
#endif
#endif

=======
>>>>>>> 8304e1ba
static void ftdi_execute_scan(struct jtag_command *cmd)
{
	DEBUG_JTAG_IO("%s type:%d", cmd->cmd.scan->ir_scan ? "IRSCAN" : "DRSCAN",
		jtag_scan_type(cmd->cmd.scan));
<<<<<<< HEAD
#if BUILD_RISCV == 1
#ifdef _DEBUG_JTAG_IO_
	debug_jtag_io_value("  out=", cmd->cmd.scan->fields->out_value,
			cmd->cmd.scan->fields->num_bits);
#endif
#endif
=======
>>>>>>> 8304e1ba

	/* Make sure there are no trailing fields with num_bits == 0, or the logic below will fail. */
	while (cmd->cmd.scan->num_fields > 0
			&& cmd->cmd.scan->fields[cmd->cmd.scan->num_fields - 1].num_bits == 0) {
		cmd->cmd.scan->num_fields--;
		LOG_DEBUG("discarding trailing empty field");
	}

	if (cmd->cmd.scan->num_fields == 0) {
		LOG_DEBUG("empty scan, doing nothing");
		return;
	}

	if (cmd->cmd.scan->ir_scan) {
		if (tap_get_state() != TAP_IRSHIFT)
			move_to_state(TAP_IRSHIFT);
	} else {
		if (tap_get_state() != TAP_DRSHIFT)
			move_to_state(TAP_DRSHIFT);
	}

	ftdi_end_state(cmd->cmd.scan->end_state);

	struct scan_field *field = cmd->cmd.scan->fields;
	unsigned scan_size = 0;

	for (int i = 0; i < cmd->cmd.scan->num_fields; i++, field++) {
		scan_size += field->num_bits;
		DEBUG_JTAG_IO("%s%s field %d/%d %d bits",
			field->in_value ? "in" : "",
			field->out_value ? "out" : "",
			i,
			cmd->cmd.scan->num_fields,
			field->num_bits);

		if (i == cmd->cmd.scan->num_fields - 1 && tap_get_state() != tap_get_end_state()) {
			/* Last field, and we're leaving IRSHIFT/DRSHIFT. Clock last bit during tap
			 * movement. This last field can't have length zero, it was checked above. */
			mpsse_clock_data(mpsse_ctx,
				field->out_value,
				0,
				field->in_value,
				0,
				field->num_bits - 1,
				ftdi_jtag_mode);
			uint8_t last_bit = 0;
			if (field->out_value)
				bit_copy(&last_bit, 0, field->out_value, field->num_bits - 1, 1);
			uint8_t tms_bits = 0x01;
			mpsse_clock_tms_cs(mpsse_ctx,
					&tms_bits,
					0,
					field->in_value,
					field->num_bits - 1,
					1,
					last_bit,
					ftdi_jtag_mode);
			tap_set_state(tap_state_transition(tap_get_state(), 1));
			mpsse_clock_tms_cs_out(mpsse_ctx,
					&tms_bits,
					1,
					1,
					last_bit,
					ftdi_jtag_mode);
			tap_set_state(tap_state_transition(tap_get_state(), 0));
		} else
			mpsse_clock_data(mpsse_ctx,
				field->out_value,
				0,
				field->in_value,
				0,
				field->num_bits,
				ftdi_jtag_mode);
	}

	if (tap_get_state() != tap_get_end_state())
		move_to_state(tap_get_end_state());

	DEBUG_JTAG_IO("%s scan, %i bits, end in %s",
		(cmd->cmd.scan->ir_scan) ? "IR" : "DR", scan_size,
		tap_state_name(tap_get_end_state()));
<<<<<<< HEAD

#if BUILD_RISCV == 1
#ifdef _DEBUG_JTAG_IO_
	debug_jtag_io_value("   in=", cmd->cmd.scan->fields->in_value,
			cmd->cmd.scan->fields->num_bits);
#endif
#endif
=======
>>>>>>> 8304e1ba
}

static void ftdi_execute_reset(struct jtag_command *cmd)
{
	DEBUG_JTAG_IO("reset trst: %i srst %i",
		cmd->cmd.reset->trst, cmd->cmd.reset->srst);

	if (cmd->cmd.reset->trst == 1
	    || (cmd->cmd.reset->srst
		&& (jtag_get_reset_config() & RESET_SRST_PULLS_TRST)))
		tap_set_state(TAP_RESET);

	struct signal *trst = find_signal_by_name("nTRST");
	if (cmd->cmd.reset->trst == 1) {
		if (trst)
			ftdi_set_signal(trst, '0');
		else
			LOG_ERROR("Can't assert TRST: nTRST signal is not defined");
	} else if (trst && jtag_get_reset_config() & RESET_HAS_TRST &&
			cmd->cmd.reset->trst == 0) {
		if (jtag_get_reset_config() & RESET_TRST_OPEN_DRAIN)
			ftdi_set_signal(trst, 'z');
		else
			ftdi_set_signal(trst, '1');
	}

	struct signal *srst = find_signal_by_name("nSRST");
	if (cmd->cmd.reset->srst == 1) {
		if (srst)
			ftdi_set_signal(srst, '0');
		else
			LOG_ERROR("Can't assert SRST: nSRST signal is not defined");
	} else if (srst && jtag_get_reset_config() & RESET_HAS_SRST &&
			cmd->cmd.reset->srst == 0) {
		if (jtag_get_reset_config() & RESET_SRST_PUSH_PULL)
			ftdi_set_signal(srst, '1');
		else
			ftdi_set_signal(srst, 'z');
	}

	DEBUG_JTAG_IO("trst: %i, srst: %i",
		cmd->cmd.reset->trst, cmd->cmd.reset->srst);
}

static void ftdi_execute_sleep(struct jtag_command *cmd)
{
	DEBUG_JTAG_IO("sleep %" PRIi32, cmd->cmd.sleep->us);

	mpsse_flush(mpsse_ctx);
	jtag_sleep(cmd->cmd.sleep->us);
	DEBUG_JTAG_IO("sleep %" PRIi32 " usec while in %s",
		cmd->cmd.sleep->us,
		tap_state_name(tap_get_state()));
}

static void ftdi_execute_stableclocks(struct jtag_command *cmd)
{
	/* this is only allowed while in a stable state.  A check for a stable
	 * state was done in jtag_add_clocks()
	 */
	int num_cycles = cmd->cmd.stableclocks->num_cycles;

	/* 7 bits of either ones or zeros. */
	uint8_t tms = tap_get_state() == TAP_RESET ? 0x7f : 0x00;

	/* TODO: Use mpsse_clock_data with in=out=0 for this, if TMS can be set to
	 * the correct level and remain there during the scan */
	while (num_cycles > 0) {
		/* there are no state transitions in this code, so omit state tracking */
		unsigned this_len = num_cycles > 7 ? 7 : num_cycles;
		mpsse_clock_tms_cs_out(mpsse_ctx, &tms, 0, this_len, false, ftdi_jtag_mode);
		num_cycles -= this_len;
	}

	DEBUG_JTAG_IO("clocks %i while in %s",
		cmd->cmd.stableclocks->num_cycles,
		tap_state_name(tap_get_state()));
}

static void ftdi_execute_command(struct jtag_command *cmd)
{
	switch (cmd->type) {
		case JTAG_RESET:
			ftdi_execute_reset(cmd);
			break;
		case JTAG_RUNTEST:
			ftdi_execute_runtest(cmd);
			break;
		case JTAG_TLR_RESET:
			ftdi_execute_statemove(cmd);
			break;
		case JTAG_PATHMOVE:
			ftdi_execute_pathmove(cmd);
			break;
		case JTAG_SCAN:
			ftdi_execute_scan(cmd);
			break;
		case JTAG_SLEEP:
			ftdi_execute_sleep(cmd);
			break;
		case JTAG_STABLECLOCKS:
			ftdi_execute_stableclocks(cmd);
			break;
		case JTAG_TMS:
			ftdi_execute_tms(cmd);
			break;
		default:
			LOG_ERROR("BUG: unknown JTAG command type encountered: %d", cmd->type);
			break;
	}
}

static int ftdi_execute_queue(void)
{
	/* blink, if the current layout has that feature */
	struct signal *led = find_signal_by_name("LED");
	if (led)
		ftdi_set_signal(led, '1');

	for (struct jtag_command *cmd = jtag_command_queue; cmd; cmd = cmd->next) {
		/* fill the write buffer with the desired command */
		ftdi_execute_command(cmd);
	}

	if (led)
		ftdi_set_signal(led, '0');

	int retval = mpsse_flush(mpsse_ctx);
	if (retval != ERROR_OK)
		LOG_ERROR("error while flushing MPSSE queue: %d", retval);

	return retval;
}

static int ftdi_initialize(void)
{
	if (tap_get_tms_path_len(TAP_IRPAUSE, TAP_IRPAUSE) == 7)
		LOG_DEBUG("ftdi interface using 7 step jtag state transitions");
	else
		LOG_DEBUG("ftdi interface using shortest path jtag state transitions");

	for (int i = 0; ftdi_vid[i] || ftdi_pid[i]; i++) {
		mpsse_ctx = mpsse_open(&ftdi_vid[i], &ftdi_pid[i], ftdi_device_desc,
				ftdi_serial, ftdi_location, ftdi_channel);
		if (mpsse_ctx)
			break;
	}

	if (!mpsse_ctx)
		return ERROR_JTAG_INIT_FAILED;

	output = jtag_output_init;
	direction = jtag_direction_init;

	if (swd_mode) {
		struct signal *sig = find_signal_by_name("SWD_EN");
		if (!sig) {
			LOG_ERROR("SWD mode is active but SWD_EN signal is not defined");
			return ERROR_JTAG_INIT_FAILED;
		}
		/* A dummy SWD_EN would have zero mask */
		if (sig->data_mask)
			ftdi_set_signal(sig, '1');
	}

	mpsse_set_data_bits_low_byte(mpsse_ctx, output & 0xff, direction & 0xff);
	mpsse_set_data_bits_high_byte(mpsse_ctx, output >> 8, direction >> 8);

	mpsse_loopback_config(mpsse_ctx, false);

	freq = mpsse_set_frequency(mpsse_ctx, jtag_get_speed_khz() * 1000);

	return mpsse_flush(mpsse_ctx);
}

static int ftdi_quit(void)
{
	mpsse_close(mpsse_ctx);

	free(swd_cmd_queue);

	return ERROR_OK;
}

COMMAND_HANDLER(ftdi_handle_device_desc_command)
{
	if (CMD_ARGC == 1) {
		if (ftdi_device_desc)
			free(ftdi_device_desc);
		ftdi_device_desc = strdup(CMD_ARGV[0]);
	} else {
		LOG_ERROR("expected exactly one argument to ftdi_device_desc <description>");
	}

	return ERROR_OK;
}

COMMAND_HANDLER(ftdi_handle_serial_command)
{
	if (CMD_ARGC == 1) {
		if (ftdi_serial)
			free(ftdi_serial);
		ftdi_serial = strdup(CMD_ARGV[0]);
	} else {
		return ERROR_COMMAND_SYNTAX_ERROR;
	}

	return ERROR_OK;
}

#ifdef HAVE_LIBUSB_GET_PORT_NUMBERS
COMMAND_HANDLER(ftdi_handle_location_command)
{
	if (CMD_ARGC == 1) {
		if (ftdi_location)
			free(ftdi_location);
		ftdi_location = strdup(CMD_ARGV[0]);
	} else {
		return ERROR_COMMAND_SYNTAX_ERROR;
	}

	return ERROR_OK;
}
#endif

COMMAND_HANDLER(ftdi_handle_channel_command)
{
	if (CMD_ARGC == 1)
		COMMAND_PARSE_NUMBER(u8, CMD_ARGV[0], ftdi_channel);
	else
		return ERROR_COMMAND_SYNTAX_ERROR;

	return ERROR_OK;
}

COMMAND_HANDLER(ftdi_handle_layout_init_command)
{
	if (CMD_ARGC != 2)
		return ERROR_COMMAND_SYNTAX_ERROR;

	COMMAND_PARSE_NUMBER(u16, CMD_ARGV[0], jtag_output_init);
	COMMAND_PARSE_NUMBER(u16, CMD_ARGV[1], jtag_direction_init);

	return ERROR_OK;
}

COMMAND_HANDLER(ftdi_handle_layout_signal_command)
{
	if (CMD_ARGC < 1)
		return ERROR_COMMAND_SYNTAX_ERROR;

	bool invert_data = false;
	uint16_t data_mask = 0;
	bool invert_input = false;
	uint16_t input_mask = 0;
	bool invert_oe = false;
	uint16_t oe_mask = 0;
	for (unsigned i = 1; i < CMD_ARGC; i += 2) {
		if (strcmp("-data", CMD_ARGV[i]) == 0) {
			invert_data = false;
			COMMAND_PARSE_NUMBER(u16, CMD_ARGV[i + 1], data_mask);
		} else if (strcmp("-ndata", CMD_ARGV[i]) == 0) {
			invert_data = true;
			COMMAND_PARSE_NUMBER(u16, CMD_ARGV[i + 1], data_mask);
		} else if (strcmp("-input", CMD_ARGV[i]) == 0) {
			invert_input = false;
			COMMAND_PARSE_NUMBER(u16, CMD_ARGV[i + 1], input_mask);
		} else if (strcmp("-ninput", CMD_ARGV[i]) == 0) {
			invert_input = true;
			COMMAND_PARSE_NUMBER(u16, CMD_ARGV[i + 1], input_mask);
		} else if (strcmp("-oe", CMD_ARGV[i]) == 0) {
			invert_oe = false;
			COMMAND_PARSE_NUMBER(u16, CMD_ARGV[i + 1], oe_mask);
		} else if (strcmp("-noe", CMD_ARGV[i]) == 0) {
			invert_oe = true;
			COMMAND_PARSE_NUMBER(u16, CMD_ARGV[i + 1], oe_mask);
		} else if (!strcmp("-alias", CMD_ARGV[i]) ||
			   !strcmp("-nalias", CMD_ARGV[i])) {
			if (!strcmp("-nalias", CMD_ARGV[i])) {
				invert_data = true;
				invert_input = true;
			}
			struct signal *sig = find_signal_by_name(CMD_ARGV[i + 1]);
			if (!sig) {
				LOG_ERROR("signal %s is not defined", CMD_ARGV[i + 1]);
				return ERROR_FAIL;
			}
			data_mask = sig->data_mask;
			input_mask = sig->input_mask;
			oe_mask = sig->oe_mask;
			invert_input ^= sig->invert_input;
			invert_oe = sig->invert_oe;
			invert_data ^= sig->invert_data;
		} else {
			LOG_ERROR("unknown option '%s'", CMD_ARGV[i]);
			return ERROR_COMMAND_SYNTAX_ERROR;
		}
	}

	struct signal *sig;
	sig = find_signal_by_name(CMD_ARGV[0]);
	if (!sig)
		sig = create_signal(CMD_ARGV[0]);
	if (!sig) {
		LOG_ERROR("failed to create signal %s", CMD_ARGV[0]);
		return ERROR_FAIL;
	}

	sig->invert_data = invert_data;
	sig->data_mask = data_mask;
	sig->invert_input = invert_input;
	sig->input_mask = input_mask;
	sig->invert_oe = invert_oe;
	sig->oe_mask = oe_mask;

	return ERROR_OK;
}

COMMAND_HANDLER(ftdi_handle_set_signal_command)
{
	if (CMD_ARGC < 2)
		return ERROR_COMMAND_SYNTAX_ERROR;

	struct signal *sig;
	sig = find_signal_by_name(CMD_ARGV[0]);
	if (!sig) {
		LOG_ERROR("interface configuration doesn't define signal '%s'", CMD_ARGV[0]);
		return ERROR_FAIL;
	}

	switch (*CMD_ARGV[1]) {
	case '0':
	case '1':
	case 'z':
	case 'Z':
		/* single character level specifier only */
		if (CMD_ARGV[1][1] == '\0') {
			ftdi_set_signal(sig, *CMD_ARGV[1]);
			break;
		}
	default:
		LOG_ERROR("unknown signal level '%s', use 0, 1 or z", CMD_ARGV[1]);
		return ERROR_COMMAND_SYNTAX_ERROR;
	}

	return mpsse_flush(mpsse_ctx);
}

COMMAND_HANDLER(ftdi_handle_get_signal_command)
{
	if (CMD_ARGC < 1)
		return ERROR_COMMAND_SYNTAX_ERROR;

	struct signal *sig;
	uint16_t sig_data = 0;
	sig = find_signal_by_name(CMD_ARGV[0]);
	if (!sig) {
		LOG_ERROR("interface configuration doesn't define signal '%s'", CMD_ARGV[0]);
		return ERROR_FAIL;
	}

	int ret = ftdi_get_signal(sig, &sig_data);
	if (ret != ERROR_OK)
		return ret;

	LOG_USER("Signal %s = %#06x", sig->name, sig_data);

	return ERROR_OK;
}

COMMAND_HANDLER(ftdi_handle_vid_pid_command)
{
	if (CMD_ARGC > MAX_USB_IDS * 2) {
		LOG_WARNING("ignoring extra IDs in ftdi_vid_pid "
			"(maximum is %d pairs)", MAX_USB_IDS);
		CMD_ARGC = MAX_USB_IDS * 2;
	}
	if (CMD_ARGC < 2 || (CMD_ARGC & 1)) {
		LOG_WARNING("incomplete ftdi_vid_pid configuration directive");
		if (CMD_ARGC < 2)
			return ERROR_COMMAND_SYNTAX_ERROR;
		/* remove the incomplete trailing id */
		CMD_ARGC -= 1;
	}

	unsigned i;
	for (i = 0; i < CMD_ARGC; i += 2) {
		COMMAND_PARSE_NUMBER(u16, CMD_ARGV[i], ftdi_vid[i >> 1]);
		COMMAND_PARSE_NUMBER(u16, CMD_ARGV[i + 1], ftdi_pid[i >> 1]);
	}

	/*
	 * Explicitly terminate, in case there are multiples instances of
	 * ftdi_vid_pid.
	 */
	ftdi_vid[i >> 1] = ftdi_pid[i >> 1] = 0;

	return ERROR_OK;
}

COMMAND_HANDLER(ftdi_handle_tdo_sample_edge_command)
{
	Jim_Nvp *n;
	static const Jim_Nvp nvp_ftdi_jtag_modes[] = {
		{ .name = "rising", .value = JTAG_MODE },
		{ .name = "falling", .value = JTAG_MODE_ALT },
		{ .name = NULL, .value = -1 },
	};

	if (CMD_ARGC > 0) {
		n = Jim_Nvp_name2value_simple(nvp_ftdi_jtag_modes, CMD_ARGV[0]);
		if (n->name == NULL)
			return ERROR_COMMAND_SYNTAX_ERROR;
		ftdi_jtag_mode = n->value;

	}

	n = Jim_Nvp_value2name_simple(nvp_ftdi_jtag_modes, ftdi_jtag_mode);
	command_print(CMD_CTX, "ftdi samples TDO on %s edge of TCK", n->name);

	return ERROR_OK;
}

static const struct command_registration ftdi_command_handlers[] = {
	{
		.name = "ftdi_device_desc",
		.handler = &ftdi_handle_device_desc_command,
		.mode = COMMAND_CONFIG,
		.help = "set the USB device description of the FTDI device",
		.usage = "description_string",
	},
	{
		.name = "ftdi_serial",
		.handler = &ftdi_handle_serial_command,
		.mode = COMMAND_CONFIG,
		.help = "set the serial number of the FTDI device",
		.usage = "serial_string",
	},
#ifdef HAVE_LIBUSB_GET_PORT_NUMBERS
	{
		.name = "ftdi_location",
		.handler = &ftdi_handle_location_command,
		.mode = COMMAND_CONFIG,
		.help = "set the USB bus location of the FTDI device",
		.usage = "<bus>:port[,port]...",
	},
#endif
	{
		.name = "ftdi_channel",
		.handler = &ftdi_handle_channel_command,
		.mode = COMMAND_CONFIG,
		.help = "set the channel of the FTDI device that is used as JTAG",
		.usage = "(0-3)",
	},
	{
		.name = "ftdi_layout_init",
		.handler = &ftdi_handle_layout_init_command,
		.mode = COMMAND_CONFIG,
		.help = "initialize the FTDI GPIO signals used "
			"to control output-enables and reset signals",
		.usage = "data direction",
	},
	{
		.name = "ftdi_layout_signal",
		.handler = &ftdi_handle_layout_signal_command,
		.mode = COMMAND_ANY,
		.help = "define a signal controlled by one or more FTDI GPIO as data "
			"and/or output enable",
		.usage = "name [-data mask|-ndata mask] [-oe mask|-noe mask] [-alias|-nalias name]",
	},
	{
		.name = "ftdi_set_signal",
		.handler = &ftdi_handle_set_signal_command,
		.mode = COMMAND_EXEC,
		.help = "control a layout-specific signal",
		.usage = "name (1|0|z)",
	},
	{
		.name = "ftdi_get_signal",
		.handler = &ftdi_handle_get_signal_command,
		.mode = COMMAND_EXEC,
		.help = "read the value of a layout-specific signal",
		.usage = "name",
	},
	{
		.name = "ftdi_vid_pid",
		.handler = &ftdi_handle_vid_pid_command,
		.mode = COMMAND_CONFIG,
		.help = "the vendor ID and product ID of the FTDI device",
		.usage = "(vid pid)* ",
	},
	{
		.name = "ftdi_tdo_sample_edge",
		.handler = &ftdi_handle_tdo_sample_edge_command,
		.mode = COMMAND_ANY,
		.help = "set which TCK clock edge is used for sampling TDO "
			"- default is rising-edge (Setting to falling-edge may "
			"allow signalling speed increase)",
		.usage = "(rising|falling)",
	},
	COMMAND_REGISTRATION_DONE
};

static int create_default_signal(const char *name, uint16_t data_mask)
{
	struct signal *sig = create_signal(name);
	if (!sig) {
		LOG_ERROR("failed to create signal %s", name);
		return ERROR_FAIL;
	}
	sig->invert_data = false;
	sig->data_mask = data_mask;
	sig->invert_oe = false;
	sig->oe_mask = 0;

	return ERROR_OK;
}

static int create_signals(void)
{
	if (create_default_signal("TCK", 0x01) != ERROR_OK)
		return ERROR_FAIL;
	if (create_default_signal("TDI", 0x02) != ERROR_OK)
		return ERROR_FAIL;
	if (create_default_signal("TDO", 0x04) != ERROR_OK)
		return ERROR_FAIL;
	if (create_default_signal("TMS", 0x08) != ERROR_OK)
		return ERROR_FAIL;
	return ERROR_OK;
}

static int ftdi_swd_init(void)
{
	LOG_INFO("FTDI SWD mode enabled");
	swd_mode = true;

	if (create_signals() != ERROR_OK)
		return ERROR_FAIL;

	swd_cmd_queue_alloced = 10;
	swd_cmd_queue = malloc(swd_cmd_queue_alloced * sizeof(*swd_cmd_queue));

	return swd_cmd_queue != NULL ? ERROR_OK : ERROR_FAIL;
}

static void ftdi_swd_swdio_en(bool enable)
{
	struct signal *oe = find_signal_by_name("SWDIO_OE");
	if (oe)
		ftdi_set_signal(oe, enable ? '1' : '0');
}

/**
 * Flush the MPSSE queue and process the SWD transaction queue
 * @param dap
 * @return
 */
static int ftdi_swd_run_queue(void)
{
	LOG_DEBUG_IO("Executing %zu queued transactions", swd_cmd_queue_length);
	int retval;
	struct signal *led = find_signal_by_name("LED");

	if (queued_retval != ERROR_OK) {
		LOG_DEBUG_IO("Skipping due to previous errors: %d", queued_retval);
		goto skip;
	}

	/* A transaction must be followed by another transaction or at least 8 idle cycles to
	 * ensure that data is clocked through the AP. */
	mpsse_clock_data_out(mpsse_ctx, NULL, 0, 8, SWD_MODE);

	/* Terminate the "blink", if the current layout has that feature */
	if (led)
		ftdi_set_signal(led, '0');

	queued_retval = mpsse_flush(mpsse_ctx);
	if (queued_retval != ERROR_OK) {
		LOG_ERROR("MPSSE failed");
		goto skip;
	}

	for (size_t i = 0; i < swd_cmd_queue_length; i++) {
		int ack = buf_get_u32(swd_cmd_queue[i].trn_ack_data_parity_trn, 1, 3);

		LOG_DEBUG_IO("%s %s %s reg %X = %08"PRIx32,
				ack == SWD_ACK_OK ? "OK" : ack == SWD_ACK_WAIT ? "WAIT" : ack == SWD_ACK_FAULT ? "FAULT" : "JUNK",
				swd_cmd_queue[i].cmd & SWD_CMD_APnDP ? "AP" : "DP",
				swd_cmd_queue[i].cmd & SWD_CMD_RnW ? "read" : "write",
				(swd_cmd_queue[i].cmd & SWD_CMD_A32) >> 1,
				buf_get_u32(swd_cmd_queue[i].trn_ack_data_parity_trn,
						1 + 3 + (swd_cmd_queue[i].cmd & SWD_CMD_RnW ? 0 : 1), 32));

		if (ack != SWD_ACK_OK) {
			queued_retval = ack == SWD_ACK_WAIT ? ERROR_WAIT : ERROR_FAIL;
			goto skip;

		} else if (swd_cmd_queue[i].cmd & SWD_CMD_RnW) {
			uint32_t data = buf_get_u32(swd_cmd_queue[i].trn_ack_data_parity_trn, 1 + 3, 32);
			int parity = buf_get_u32(swd_cmd_queue[i].trn_ack_data_parity_trn, 1 + 3 + 32, 1);

			if (parity != parity_u32(data)) {
				LOG_ERROR("SWD Read data parity mismatch");
				queued_retval = ERROR_FAIL;
				goto skip;
			}

			if (swd_cmd_queue[i].dst != NULL)
				*swd_cmd_queue[i].dst = data;
		}
	}

skip:
	swd_cmd_queue_length = 0;
	retval = queued_retval;
	queued_retval = ERROR_OK;

	/* Queue a new "blink" */
	if (led && retval == ERROR_OK)
		ftdi_set_signal(led, '1');

	return retval;
}

static void ftdi_swd_queue_cmd(uint8_t cmd, uint32_t *dst, uint32_t data, uint32_t ap_delay_clk)
{
	if (swd_cmd_queue_length >= swd_cmd_queue_alloced) {
		/* Not enough room in the queue. Run the queue and increase its size for next time.
		 * Note that it's not possible to avoid running the queue here, because mpsse contains
		 * pointers into the queue which may be invalid after the realloc. */
		queued_retval = ftdi_swd_run_queue();
		struct swd_cmd_queue_entry *q = realloc(swd_cmd_queue, swd_cmd_queue_alloced * 2 * sizeof(*swd_cmd_queue));
		if (q != NULL) {
			swd_cmd_queue = q;
			swd_cmd_queue_alloced *= 2;
			LOG_DEBUG("Increased SWD command queue to %zu elements", swd_cmd_queue_alloced);
		}
	}

	if (queued_retval != ERROR_OK)
		return;

	size_t i = swd_cmd_queue_length++;
	swd_cmd_queue[i].cmd = cmd | SWD_CMD_START | SWD_CMD_PARK;

	mpsse_clock_data_out(mpsse_ctx, &swd_cmd_queue[i].cmd, 0, 8, SWD_MODE);

	if (swd_cmd_queue[i].cmd & SWD_CMD_RnW) {
		/* Queue a read transaction */
		swd_cmd_queue[i].dst = dst;

		ftdi_swd_swdio_en(false);
		mpsse_clock_data_in(mpsse_ctx, swd_cmd_queue[i].trn_ack_data_parity_trn,
				0, 1 + 3 + 32 + 1 + 1, SWD_MODE);
		ftdi_swd_swdio_en(true);
	} else {
		/* Queue a write transaction */
		ftdi_swd_swdio_en(false);

		mpsse_clock_data_in(mpsse_ctx, swd_cmd_queue[i].trn_ack_data_parity_trn,
				0, 1 + 3 + 1, SWD_MODE);

		ftdi_swd_swdio_en(true);

		buf_set_u32(swd_cmd_queue[i].trn_ack_data_parity_trn, 1 + 3 + 1, 32, data);
		buf_set_u32(swd_cmd_queue[i].trn_ack_data_parity_trn, 1 + 3 + 1 + 32, 1, parity_u32(data));

		mpsse_clock_data_out(mpsse_ctx, swd_cmd_queue[i].trn_ack_data_parity_trn,
				1 + 3 + 1, 32 + 1, SWD_MODE);
	}

	/* Insert idle cycles after AP accesses to avoid WAIT */
	if (cmd & SWD_CMD_APnDP)
		mpsse_clock_data_out(mpsse_ctx, NULL, 0, ap_delay_clk, SWD_MODE);

}

static void ftdi_swd_read_reg(uint8_t cmd, uint32_t *value, uint32_t ap_delay_clk)
{
	assert(cmd & SWD_CMD_RnW);
	ftdi_swd_queue_cmd(cmd, value, 0, ap_delay_clk);
}

static void ftdi_swd_write_reg(uint8_t cmd, uint32_t value, uint32_t ap_delay_clk)
{
	assert(!(cmd & SWD_CMD_RnW));
	ftdi_swd_queue_cmd(cmd, NULL, value, ap_delay_clk);
}

static int_least32_t ftdi_swd_frequency(int_least32_t hz)
{
	if (hz > 0)
		freq = mpsse_set_frequency(mpsse_ctx, hz);

	return freq;
}

static int ftdi_swd_switch_seq(enum swd_special_seq seq)
{
	switch (seq) {
	case LINE_RESET:
		LOG_DEBUG("SWD line reset");
		mpsse_clock_data_out(mpsse_ctx, swd_seq_line_reset, 0, swd_seq_line_reset_len, SWD_MODE);
		break;
	case JTAG_TO_SWD:
		LOG_DEBUG("JTAG-to-SWD");
		mpsse_clock_data_out(mpsse_ctx, swd_seq_jtag_to_swd, 0, swd_seq_jtag_to_swd_len, SWD_MODE);
		break;
	case SWD_TO_JTAG:
		LOG_DEBUG("SWD-to-JTAG");
		mpsse_clock_data_out(mpsse_ctx, swd_seq_swd_to_jtag, 0, swd_seq_swd_to_jtag_len, SWD_MODE);
		break;
	default:
		LOG_ERROR("Sequence %d not supported", seq);
		return ERROR_FAIL;
	}

	return ERROR_OK;
}

static const struct swd_driver ftdi_swd = {
	.init = ftdi_swd_init,
	.frequency = ftdi_swd_frequency,
	.switch_seq = ftdi_swd_switch_seq,
	.read_reg = ftdi_swd_read_reg,
	.write_reg = ftdi_swd_write_reg,
	.run = ftdi_swd_run_queue,
};

static const char * const ftdi_transports[] = { "jtag", "swd", NULL };

struct jtag_interface ftdi_interface = {
	.name = "ftdi",
	.supported = DEBUG_CAP_TMS_SEQ,
	.commands = ftdi_command_handlers,
	.transports = ftdi_transports,
	.swd = &ftdi_swd,

	.init = ftdi_initialize,
	.quit = ftdi_quit,
	.speed = ftdi_speed,
	.speed_div = ftdi_speed_div,
	.khz = ftdi_khz,
	.execute_queue = ftdi_execute_queue,
};<|MERGE_RESOLUTION|>--- conflicted
+++ resolved
@@ -430,50 +430,10 @@
 	tap_set_end_state(tap_get_state());
 }
 
-<<<<<<< HEAD
-#if BUILD_RISCV == 1
-#ifdef _DEBUG_JTAG_IO_
-static void debug_jtag_io_value(const char *prefix, const uint8_t *value,
-		unsigned int num_bits)
-{
-	if (!value) {
-		return;
-	}
-
-	char buf[33];
-	char *bufp = buf;
-	unsigned int chars = (num_bits + 3) / 4;
-	for (unsigned int i = 0; i < chars; i++) {
-		if (i && (i % 32) == 0) {
-			DEBUG_JTAG_IO("  %s%s", prefix, buf);
-			bufp = buf;
-		}
-		int start_bit = 4 * (chars - i - 1);
-		sprintf(bufp, "%01x", buf_get_u32(value, start_bit, 4));
-		bufp++;
-	}
-	if (bufp != buf) {
-		DEBUG_JTAG_IO("  %s%s", prefix, buf);
-	}
-}
-#endif
-#endif
-
-=======
->>>>>>> 8304e1ba
 static void ftdi_execute_scan(struct jtag_command *cmd)
 {
 	DEBUG_JTAG_IO("%s type:%d", cmd->cmd.scan->ir_scan ? "IRSCAN" : "DRSCAN",
 		jtag_scan_type(cmd->cmd.scan));
-<<<<<<< HEAD
-#if BUILD_RISCV == 1
-#ifdef _DEBUG_JTAG_IO_
-	debug_jtag_io_value("  out=", cmd->cmd.scan->fields->out_value,
-			cmd->cmd.scan->fields->num_bits);
-#endif
-#endif
-=======
->>>>>>> 8304e1ba
 
 	/* Make sure there are no trailing fields with num_bits == 0, or the logic below will fail. */
 	while (cmd->cmd.scan->num_fields > 0
@@ -555,16 +515,6 @@
 	DEBUG_JTAG_IO("%s scan, %i bits, end in %s",
 		(cmd->cmd.scan->ir_scan) ? "IR" : "DR", scan_size,
 		tap_state_name(tap_get_end_state()));
-<<<<<<< HEAD
-
-#if BUILD_RISCV == 1
-#ifdef _DEBUG_JTAG_IO_
-	debug_jtag_io_value("   in=", cmd->cmd.scan->fields->in_value,
-			cmd->cmd.scan->fields->num_bits);
-#endif
-#endif
-=======
->>>>>>> 8304e1ba
 }
 
 static void ftdi_execute_reset(struct jtag_command *cmd)
